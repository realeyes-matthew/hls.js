language: node_js
<<<<<<< HEAD
node_js:
- 5.4.1
=======
node_js: node
>>>>>>> ac72ae33
# don't connect to sauce labs unless running functional tests
before_install: if [ "${TRAVIS_MODE}" != "funcTests" ]; then unset SAUCE_USERNAME && unset SAUCE_ACCESS_KEY; fi
before_script: chmod +x ./scripts/*.sh
script: ./scripts/travis.sh
env:
  global:
    - SAUCE_USERNAME=mangui
  matrix:
    - TRAVIS_MODE=buildLib
    - TRAVIS_MODE=buildDist
    - TRAVIS_MODE=unitTests
    - TRAVIS_MODE=funcTests TEST_BROWSER_NAME=chrome              TEST_BROWSER_PLATFORM="Windows 10"  TEST_STREAM_ID=arte
    - TRAVIS_MODE=funcTests TEST_BROWSER_NAME=MicrosoftEdge       TEST_BROWSER_PLATFORM="Windows 10"  TEST_STREAM_ID=arte
    - TRAVIS_MODE=funcTests TEST_BROWSER_NAME=firefox             TEST_BROWSER_PLATFORM="Windows 10"  TEST_STREAM_ID=arte
<<<<<<< HEAD
#    - TRAVIS_MODE=funcTests TEST_BROWSER_NAME="internet explorer" TEST_BROWSER_PLATFORM="Windows 8.1" TEST_STREAM_ID=arte
    - TRAVIS_MODE=funcTests TEST_BROWSER_NAME=safari              TEST_BROWSER_PLATFORM="OS X 10.11"  TEST_STREAM_ID=arte TEST_BROWSER_VERSION="9.0"
    - TRAVIS_MODE=funcTests TEST_BROWSER_NAME=chrome              TEST_BROWSER_PLATFORM="Windows 10"  TEST_STREAM_ID=bigBuckBunnyABR
    - TRAVIS_MODE=funcTests TEST_BROWSER_NAME=MicrosoftEdge       TEST_BROWSER_PLATFORM="Windows 10"  TEST_STREAM_ID=bigBuckBunnyABR
    - TRAVIS_MODE=funcTests TEST_BROWSER_NAME=firefox             TEST_BROWSER_PLATFORM="Windows 10"  TEST_STREAM_ID=bigBuckBunnyABR
#    - TRAVIS_MODE=funcTests TEST_BROWSER_NAME="internet explorer" TEST_BROWSER_PLATFORM="Windows 8.1" TEST_STREAM_ID=bigBuckBunnyABR
    - TRAVIS_MODE=funcTests TEST_BROWSER_NAME=safari              TEST_BROWSER_PLATFORM="OS X 10.11"  TEST_STREAM_ID=bigBuckBunnyABR TEST_BROWSER_VERSION="9.0"
    - TRAVIS_MODE=funcTests TEST_BROWSER_NAME=chrome              TEST_BROWSER_PLATFORM="Windows 10"  TEST_STREAM_ID=bigBuckBunny480p
    - TRAVIS_MODE=funcTests TEST_BROWSER_NAME=MicrosoftEdge       TEST_BROWSER_PLATFORM="Windows 10"  TEST_STREAM_ID=bigBuckBunny480p
    - TRAVIS_MODE=funcTests TEST_BROWSER_NAME=firefox             TEST_BROWSER_PLATFORM="Windows 10"  TEST_STREAM_ID=bigBuckBunny480p
#    - TRAVIS_MODE=funcTests TEST_BROWSER_NAME="internet explorer" TEST_BROWSER_PLATFORM="Windows 8.1" TEST_STREAM_ID=bigBuckBunny480p
    - TRAVIS_MODE=funcTests TEST_BROWSER_NAME=safari              TEST_BROWSER_PLATFORM="OS X 10.11"  TEST_STREAM_ID=bigBuckBunny480p TEST_BROWSER_VERSION="9.0"
    - TRAVIS_MODE=funcTests TEST_BROWSER_NAME=chrome              TEST_BROWSER_PLATFORM="Windows 10"  TEST_STREAM_ID=issue666
    - TRAVIS_MODE=funcTests TEST_BROWSER_NAME=MicrosoftEdge       TEST_BROWSER_PLATFORM="Windows 10"  TEST_STREAM_ID=issue666
    - TRAVIS_MODE=funcTests TEST_BROWSER_NAME=firefox             TEST_BROWSER_PLATFORM="Windows 10"  TEST_STREAM_ID=issue666
#    - TRAVIS_MODE=funcTests TEST_BROWSER_NAME="internet explorer" TEST_BROWSER_PLATFORM="Windows 8.1" TEST_STREAM_ID=issue666
    - TRAVIS_MODE=funcTests TEST_BROWSER_NAME=safari              TEST_BROWSER_PLATFORM="OS X 10.11"  TEST_STREAM_ID=issue666 TEST_BROWSER_VERSION="9.0"
#    - TRAVIS_MODE=funcTests TEST_BROWSER_NAME=chrome              TEST_BROWSER_PLATFORM="Windows 10"  TEST_STREAM_ID=nasa
#    - TRAVIS_MODE=funcTests TEST_BROWSER_NAME=MicrosoftEdge       TEST_BROWSER_PLATFORM="Windows 10"  TEST_STREAM_ID=nasa
#    - TRAVIS_MODE=funcTests TEST_BROWSER_NAME=firefox             TEST_BROWSER_PLATFORM="Windows 10"  TEST_STREAM_ID=nasa
#    - TRAVIS_MODE=funcTests TEST_BROWSER_NAME="internet explorer" TEST_BROWSER_PLATFORM="Windows 8.1" TEST_STREAM_ID=nasa
#    - TRAVIS_MODE=funcTests TEST_BROWSER_NAME=safari              TEST_BROWSER_PLATFORM="OS X 10.11"  TEST_STREAM_ID=nasa TEST_BROWSER_VERSION="9.0"
    - TRAVIS_MODE=funcTests TEST_BROWSER_NAME=chrome              TEST_BROWSER_PLATFORM="Windows 10"  TEST_STREAM_ID=closedcaptions
    - TRAVIS_MODE=funcTests TEST_BROWSER_NAME=MicrosoftEdge       TEST_BROWSER_PLATFORM="Windows 10"  TEST_STREAM_ID=closedcaptions
    - TRAVIS_MODE=funcTests TEST_BROWSER_NAME=firefox             TEST_BROWSER_PLATFORM="Windows 10"  TEST_STREAM_ID=closedcaptions
#    - TRAVIS_MODE=funcTests TEST_BROWSER_NAME="internet explorer" TEST_BROWSER_PLATFORM="Windows 8.1" TEST_STREAM_ID=closedcaptions
#    - TRAVIS_MODE=funcTests TEST_BROWSER_NAME=safari              TEST_BROWSER_PLATFORM="OS X 10.11"  TEST_STREAM_ID=closedcaptions TEST_BROWSER_VERSION="9.0"
=======
    - TRAVIS_MODE=funcTests TEST_BROWSER_NAME=safari              TEST_BROWSER_PLATFORM="OS X 10.11"  TEST_STREAM_ID=arte TEST_BROWSER_VERSION="9.0"
#    - TRAVIS_MODE=funcTests TEST_BROWSER_NAME="internet explorer" TEST_BROWSER_PLATFORM="Windows 8.1" TEST_STREAM_ID=arte
    - TRAVIS_MODE=funcTests TEST_BROWSER_NAME=chrome              TEST_BROWSER_PLATFORM="Windows 10"  TEST_STREAM_ID=bigBuckBunnyABR
    - TRAVIS_MODE=funcTests TEST_BROWSER_NAME=MicrosoftEdge       TEST_BROWSER_PLATFORM="Windows 10"  TEST_STREAM_ID=bigBuckBunnyABR
    - TRAVIS_MODE=funcTests TEST_BROWSER_NAME=firefox             TEST_BROWSER_PLATFORM="Windows 10"  TEST_STREAM_ID=bigBuckBunnyABR
    - TRAVIS_MODE=funcTests TEST_BROWSER_NAME=safari              TEST_BROWSER_PLATFORM="OS X 10.11"  TEST_STREAM_ID=bigBuckBunnyABR TEST_BROWSER_VERSION="9.0"
#    - TRAVIS_MODE=funcTests TEST_BROWSER_NAME="internet explorer" TEST_BROWSER_PLATFORM="Windows 8.1" TEST_STREAM_ID=bigBuckBunnyABR
    - TRAVIS_MODE=funcTests TEST_BROWSER_NAME=chrome              TEST_BROWSER_PLATFORM="Windows 10"  TEST_STREAM_ID=bigBuckBunny480p
    - TRAVIS_MODE=funcTests TEST_BROWSER_NAME=MicrosoftEdge       TEST_BROWSER_PLATFORM="Windows 10"  TEST_STREAM_ID=bigBuckBunny480p
    - TRAVIS_MODE=funcTests TEST_BROWSER_NAME=firefox             TEST_BROWSER_PLATFORM="Windows 10"  TEST_STREAM_ID=bigBuckBunny480p
    - TRAVIS_MODE=funcTests TEST_BROWSER_NAME=safari              TEST_BROWSER_PLATFORM="OS X 10.11"  TEST_STREAM_ID=bigBuckBunny480p TEST_BROWSER_VERSION="9.0"
#    - TRAVIS_MODE=funcTests TEST_BROWSER_NAME="internet explorer" TEST_BROWSER_PLATFORM="Windows 8.1" TEST_STREAM_ID=bigBuckBunny480p
    - TRAVIS_MODE=funcTests TEST_BROWSER_NAME=chrome              TEST_BROWSER_PLATFORM="Windows 10"  TEST_STREAM_ID=issue666
    - TRAVIS_MODE=funcTests TEST_BROWSER_NAME=MicrosoftEdge       TEST_BROWSER_PLATFORM="Windows 10"  TEST_STREAM_ID=issue666
    - TRAVIS_MODE=funcTests TEST_BROWSER_NAME=firefox             TEST_BROWSER_PLATFORM="Windows 10"  TEST_STREAM_ID=issue666
    - TRAVIS_MODE=funcTests TEST_BROWSER_NAME=safari              TEST_BROWSER_PLATFORM="OS X 10.11"  TEST_STREAM_ID=issue666 TEST_BROWSER_VERSION="9.0"
#    - TRAVIS_MODE=funcTests TEST_BROWSER_NAME="internet explorer" TEST_BROWSER_PLATFORM="Windows 8.1" TEST_STREAM_ID=issue666
#    - TRAVIS_MODE=funcTests TEST_BROWSER_NAME=chrome              TEST_BROWSER_PLATFORM="Windows 10"  TEST_STREAM_ID=nasa
#    - TRAVIS_MODE=funcTests TEST_BROWSER_NAME=MicrosoftEdge       TEST_BROWSER_PLATFORM="Windows 10"  TEST_STREAM_ID=nasa
#    - TRAVIS_MODE=funcTests TEST_BROWSER_NAME=firefox             TEST_BROWSER_PLATFORM="Windows 10"  TEST_STREAM_ID=nasa
#    - TRAVIS_MODE=funcTests TEST_BROWSER_NAME=safari              TEST_BROWSER_PLATFORM="OS X 10.11"  TEST_STREAM_ID=nasa TEST_BROWSER_VERSION="9.0"
#    - TRAVIS_MODE=funcTests TEST_BROWSER_NAME="internet explorer" TEST_BROWSER_PLATFORM="Windows 8.1" TEST_STREAM_ID=nasa
    - TRAVIS_MODE=funcTests TEST_BROWSER_NAME=chrome              TEST_BROWSER_PLATFORM="Windows 10"  TEST_STREAM_ID=closedcaptions
    - TRAVIS_MODE=funcTests TEST_BROWSER_NAME=MicrosoftEdge       TEST_BROWSER_PLATFORM="Windows 10"  TEST_STREAM_ID=closedcaptions
    - TRAVIS_MODE=funcTests TEST_BROWSER_NAME=firefox             TEST_BROWSER_PLATFORM="Windows 10"  TEST_STREAM_ID=closedcaptions
#    - TRAVIS_MODE=funcTests TEST_BROWSER_NAME=safari              TEST_BROWSER_PLATFORM="OS X 10.11"  TEST_STREAM_ID=closedcaptions TEST_BROWSER_VERSION="9.0"
#    - TRAVIS_MODE=funcTests TEST_BROWSER_NAME="internet explorer" TEST_BROWSER_PLATFORM="Windows 8.1" TEST_STREAM_ID=closedcaptions
    - TRAVIS_MODE=funcTests TEST_BROWSER_NAME=chrome              TEST_BROWSER_PLATFORM="Windows 10"  TEST_STREAM_ID=oceans_aes
    - TRAVIS_MODE=funcTests TEST_BROWSER_NAME=MicrosoftEdge       TEST_BROWSER_PLATFORM="Windows 10"  TEST_STREAM_ID=oceans_aes
    - TRAVIS_MODE=funcTests TEST_BROWSER_NAME=firefox             TEST_BROWSER_PLATFORM="Windows 10"  TEST_STREAM_ID=oceans_aes
#    - TRAVIS_MODE=funcTests TEST_BROWSER_NAME=safari              TEST_BROWSER_PLATFORM="OS X 10.11"  TEST_STREAM_ID=oceans_aes TEST_BROWSER_VERSION="9.0"
#    - TRAVIS_MODE=funcTests TEST_BROWSER_NAME="internet explorer" TEST_BROWSER_PLATFORM="Windows 8.1" TEST_STREAM_ID=oceans_aes
    - TRAVIS_MODE=funcTests TEST_BROWSER_NAME=chrome              TEST_BROWSER_PLATFORM="Windows 10"  TEST_STREAM_ID=aac
#    - TRAVIS_MODE=funcTests TEST_BROWSER_NAME=MicrosoftEdge       TEST_BROWSER_PLATFORM="Windows 10"  TEST_STREAM_ID=aac
#    - TRAVIS_MODE=funcTests TEST_BROWSER_NAME=firefox             TEST_BROWSER_PLATFORM="Windows 10"  TEST_STREAM_ID=aac
#    - TRAVIS_MODE=funcTests TEST_BROWSER_NAME=safari              TEST_BROWSER_PLATFORM="OS X 10.11"  TEST_STREAM_ID=oceans_aes TEST_BROWSER_VERSION="9.0"
    - TRAVIS_MODE=funcTests TEST_BROWSER_NAME=chrome              TEST_BROWSER_PLATFORM="Windows 10"  TEST_STREAM_ID=mp3
    - TRAVIS_MODE=funcTests TEST_BROWSER_NAME=firefox             TEST_BROWSER_PLATFORM="Windows 10"  TEST_STREAM_ID=mp3

>>>>>>> ac72ae33

addons:
  sauce_connect: true
  jwt:
    secure: TxJT041jqRf4raCwtNJRb0rz2gGvEaADZjWO41UQND2+YIZ//S9qB2C4YyrL1BBsn8/ebdHr0cd18PwCzoBSEmoCdoAWXmqBaaLvM1DOeQkKJbU3+pFmWtv1qGqRXJLEAysNvzhG0sLdvBc0M7a/CWxqRfx1O3lGhLnTlAW33LlQndjJ8vh3SGQm8HxFR1503ujPd7V1jGwduVwaQp4zbAKTnQ4MLugmJf6UKiTc+YILMrVWOwipOIyYHh2GqbChd/v1PXff26XCNJXcaRZKJ8JosWyBpq5t4zlPO0qDfHpqbEuYK44xm4vzbZS94P/KF8BYzdtxQYLrxoS1UlnUYU7RmzqgL3y3AM7nzX/cXvJcoNXfUK2BpsB754XNyQfRmXOdRiHoC8+wwPqGkH/KCrmS4UIOqv4THfmDbrtewfcDTgKOzHxGcT1IsUq9BTxMNtxSwpHTHUXTXrzpS/UBDvrlc+9qPTqf+e6QL1aG+JT5sOg5REm2hMy0j18/Kr+HLXkehxEgJ6JrybyHUkkJrfcuWgVDu7Lv3cxlrtSMXi7TIwSB75NMoM8AE71GEVjXwpOw/0giwnmGsJNNi01ztod0UFe2V2rS+yPI1WNZIJ7Fw66U0oOKJ1rb4Iksl86n5Y2snHsxK8q5jhKaAaiWgGK5kVTAgF89t/GXYyNH6cI=<|MERGE_RESOLUTION|>--- conflicted
+++ resolved
@@ -1,10 +1,5 @@
 language: node_js
-<<<<<<< HEAD
-node_js:
-- 5.4.1
-=======
 node_js: node
->>>>>>> ac72ae33
 # don't connect to sauce labs unless running functional tests
 before_install: if [ "${TRAVIS_MODE}" != "funcTests" ]; then unset SAUCE_USERNAME && unset SAUCE_ACCESS_KEY; fi
 before_script: chmod +x ./scripts/*.sh
@@ -19,35 +14,6 @@
     - TRAVIS_MODE=funcTests TEST_BROWSER_NAME=chrome              TEST_BROWSER_PLATFORM="Windows 10"  TEST_STREAM_ID=arte
     - TRAVIS_MODE=funcTests TEST_BROWSER_NAME=MicrosoftEdge       TEST_BROWSER_PLATFORM="Windows 10"  TEST_STREAM_ID=arte
     - TRAVIS_MODE=funcTests TEST_BROWSER_NAME=firefox             TEST_BROWSER_PLATFORM="Windows 10"  TEST_STREAM_ID=arte
-<<<<<<< HEAD
-#    - TRAVIS_MODE=funcTests TEST_BROWSER_NAME="internet explorer" TEST_BROWSER_PLATFORM="Windows 8.1" TEST_STREAM_ID=arte
-    - TRAVIS_MODE=funcTests TEST_BROWSER_NAME=safari              TEST_BROWSER_PLATFORM="OS X 10.11"  TEST_STREAM_ID=arte TEST_BROWSER_VERSION="9.0"
-    - TRAVIS_MODE=funcTests TEST_BROWSER_NAME=chrome              TEST_BROWSER_PLATFORM="Windows 10"  TEST_STREAM_ID=bigBuckBunnyABR
-    - TRAVIS_MODE=funcTests TEST_BROWSER_NAME=MicrosoftEdge       TEST_BROWSER_PLATFORM="Windows 10"  TEST_STREAM_ID=bigBuckBunnyABR
-    - TRAVIS_MODE=funcTests TEST_BROWSER_NAME=firefox             TEST_BROWSER_PLATFORM="Windows 10"  TEST_STREAM_ID=bigBuckBunnyABR
-#    - TRAVIS_MODE=funcTests TEST_BROWSER_NAME="internet explorer" TEST_BROWSER_PLATFORM="Windows 8.1" TEST_STREAM_ID=bigBuckBunnyABR
-    - TRAVIS_MODE=funcTests TEST_BROWSER_NAME=safari              TEST_BROWSER_PLATFORM="OS X 10.11"  TEST_STREAM_ID=bigBuckBunnyABR TEST_BROWSER_VERSION="9.0"
-    - TRAVIS_MODE=funcTests TEST_BROWSER_NAME=chrome              TEST_BROWSER_PLATFORM="Windows 10"  TEST_STREAM_ID=bigBuckBunny480p
-    - TRAVIS_MODE=funcTests TEST_BROWSER_NAME=MicrosoftEdge       TEST_BROWSER_PLATFORM="Windows 10"  TEST_STREAM_ID=bigBuckBunny480p
-    - TRAVIS_MODE=funcTests TEST_BROWSER_NAME=firefox             TEST_BROWSER_PLATFORM="Windows 10"  TEST_STREAM_ID=bigBuckBunny480p
-#    - TRAVIS_MODE=funcTests TEST_BROWSER_NAME="internet explorer" TEST_BROWSER_PLATFORM="Windows 8.1" TEST_STREAM_ID=bigBuckBunny480p
-    - TRAVIS_MODE=funcTests TEST_BROWSER_NAME=safari              TEST_BROWSER_PLATFORM="OS X 10.11"  TEST_STREAM_ID=bigBuckBunny480p TEST_BROWSER_VERSION="9.0"
-    - TRAVIS_MODE=funcTests TEST_BROWSER_NAME=chrome              TEST_BROWSER_PLATFORM="Windows 10"  TEST_STREAM_ID=issue666
-    - TRAVIS_MODE=funcTests TEST_BROWSER_NAME=MicrosoftEdge       TEST_BROWSER_PLATFORM="Windows 10"  TEST_STREAM_ID=issue666
-    - TRAVIS_MODE=funcTests TEST_BROWSER_NAME=firefox             TEST_BROWSER_PLATFORM="Windows 10"  TEST_STREAM_ID=issue666
-#    - TRAVIS_MODE=funcTests TEST_BROWSER_NAME="internet explorer" TEST_BROWSER_PLATFORM="Windows 8.1" TEST_STREAM_ID=issue666
-    - TRAVIS_MODE=funcTests TEST_BROWSER_NAME=safari              TEST_BROWSER_PLATFORM="OS X 10.11"  TEST_STREAM_ID=issue666 TEST_BROWSER_VERSION="9.0"
-#    - TRAVIS_MODE=funcTests TEST_BROWSER_NAME=chrome              TEST_BROWSER_PLATFORM="Windows 10"  TEST_STREAM_ID=nasa
-#    - TRAVIS_MODE=funcTests TEST_BROWSER_NAME=MicrosoftEdge       TEST_BROWSER_PLATFORM="Windows 10"  TEST_STREAM_ID=nasa
-#    - TRAVIS_MODE=funcTests TEST_BROWSER_NAME=firefox             TEST_BROWSER_PLATFORM="Windows 10"  TEST_STREAM_ID=nasa
-#    - TRAVIS_MODE=funcTests TEST_BROWSER_NAME="internet explorer" TEST_BROWSER_PLATFORM="Windows 8.1" TEST_STREAM_ID=nasa
-#    - TRAVIS_MODE=funcTests TEST_BROWSER_NAME=safari              TEST_BROWSER_PLATFORM="OS X 10.11"  TEST_STREAM_ID=nasa TEST_BROWSER_VERSION="9.0"
-    - TRAVIS_MODE=funcTests TEST_BROWSER_NAME=chrome              TEST_BROWSER_PLATFORM="Windows 10"  TEST_STREAM_ID=closedcaptions
-    - TRAVIS_MODE=funcTests TEST_BROWSER_NAME=MicrosoftEdge       TEST_BROWSER_PLATFORM="Windows 10"  TEST_STREAM_ID=closedcaptions
-    - TRAVIS_MODE=funcTests TEST_BROWSER_NAME=firefox             TEST_BROWSER_PLATFORM="Windows 10"  TEST_STREAM_ID=closedcaptions
-#    - TRAVIS_MODE=funcTests TEST_BROWSER_NAME="internet explorer" TEST_BROWSER_PLATFORM="Windows 8.1" TEST_STREAM_ID=closedcaptions
-#    - TRAVIS_MODE=funcTests TEST_BROWSER_NAME=safari              TEST_BROWSER_PLATFORM="OS X 10.11"  TEST_STREAM_ID=closedcaptions TEST_BROWSER_VERSION="9.0"
-=======
     - TRAVIS_MODE=funcTests TEST_BROWSER_NAME=safari              TEST_BROWSER_PLATFORM="OS X 10.11"  TEST_STREAM_ID=arte TEST_BROWSER_VERSION="9.0"
 #    - TRAVIS_MODE=funcTests TEST_BROWSER_NAME="internet explorer" TEST_BROWSER_PLATFORM="Windows 8.1" TEST_STREAM_ID=arte
     - TRAVIS_MODE=funcTests TEST_BROWSER_NAME=chrome              TEST_BROWSER_PLATFORM="Windows 10"  TEST_STREAM_ID=bigBuckBunnyABR
@@ -87,7 +53,6 @@
     - TRAVIS_MODE=funcTests TEST_BROWSER_NAME=chrome              TEST_BROWSER_PLATFORM="Windows 10"  TEST_STREAM_ID=mp3
     - TRAVIS_MODE=funcTests TEST_BROWSER_NAME=firefox             TEST_BROWSER_PLATFORM="Windows 10"  TEST_STREAM_ID=mp3
 
->>>>>>> ac72ae33
 
 addons:
   sauce_connect: true
