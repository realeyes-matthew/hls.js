import * as URLToolkit from 'url-toolkit';

import {
  ErrorTypes,
  ErrorDetails
} from './errors';

import PlaylistLoader from './loader/playlist-loader';
import KeyLoader from './loader/key-loader';

import { FragmentTracker } from './controller/fragment-tracker';
import StreamController from './controller/stream-controller';
import LevelController from './controller/level-controller';

import { isSupported } from './is-supported';
import { logger, enableLogs } from './utils/logger';
import { HlsConfig, hlsDefaultConfig, mergeConfig, setStreamingMode } from './config';

import { Events, HlsEventEmitter, HlsListeners } from './events';
import { EventEmitter } from 'eventemitter3';
import { Level } from './types/level';
import { MediaPlaylist } from './types/media-playlist';
import AudioTrackController from './controller/audio-track-controller';
import SubtitleTrackController from './controller/subtitle-track-controller';
import EMEController from './controller/eme-controller';
import CapLevelController from './controller/cap-level-controller';
import AbrController from './controller/abr-controller';
import { ComponentAPI, NetworkComponentAPI } from './types/component-api';

/**
 * @module Hls
 * @class
 * @constructor
 */
export default class Hls implements HlsEventEmitter {
  public static defaultConfig?: HlsConfig;
  public config: HlsConfig;

  private coreComponents: ComponentAPI[];
  private networkControllers: NetworkComponentAPI[];

  private _emitter: HlsEventEmitter = new EventEmitter();
  private _autoLevelCapping: number;
  private abrController: AbrController;
  private capLevelController: CapLevelController;
  private levelController: LevelController;
  private streamController: StreamController;
  private audioTrackController: AudioTrackController;
  private subtitleTrackController: SubtitleTrackController;
  private emeController: EMEController;

  private _media: HTMLMediaElement | null = null;
  private url: string | null = null;

  static get version (): string {
    return __VERSION__;
  }

  static isSupported (): boolean {
    return isSupported();
  }

  static get Events () {
    return Events;
  }

  static get ErrorTypes () {
    return ErrorTypes;
  }

  static get ErrorDetails () {
    return ErrorDetails;
  }

  static get DefaultConfig (): HlsConfig {
    if (!Hls.defaultConfig) {
      return hlsDefaultConfig;
    }

    return Hls.defaultConfig;
  }

  /**
   * @type {HlsConfig}
   */
  static set DefaultConfig (defaultConfig: HlsConfig) {
    Hls.defaultConfig = defaultConfig;
  }

  /**
   * Creates an instance of an HLS client that can attach to exactly one `HTMLMediaElement`.
   *
   * @constructs Hls
   * @param {HlsConfig} config
   */
  constructor (userConfig: Partial<HlsConfig> = {}) {
    const defaultConfig = Hls.DefaultConfig;
    mergeConfig(defaultConfig, userConfig);
    const config = this.config = userConfig as HlsConfig;
    enableLogs(config.debug);

    this._autoLevelCapping = -1;
    // Try to enable progressive streaming by default. Whether it will be enabled depends on API support
    this.progressive = config.progressive;

    // core controllers and network loaders
    const abrController = this.abrController = new config.abrController(this); // eslint-disable-line new-cap
    const bufferController = new config.bufferController(this); // eslint-disable-line new-cap
    const capLevelController = this.capLevelController = new config.capLevelController(this); // eslint-disable-line new-cap
    const fpsController = new config.fpsController(this); // eslint-disable-line new-cap
    const playListLoader = new PlaylistLoader(this);
    const keyLoader = new KeyLoader(this);

    // network controllers
    const levelController = this.levelController = new LevelController(this);
    // FragmentTracker must be defined before StreamController because the order of event handling is important
    const fragmentTracker = new FragmentTracker(this);
    const streamController = this.streamController = new StreamController(this, fragmentTracker);

    // Level Controller initiates loading after all controllers have received MANIFEST_PARSED
    levelController.onParsedComplete = () => {
      if (config.autoStartLoad || streamController.forceStartLoad) {
        this.startLoad(config.startPosition);
      }
    };

    // Cap level controller uses streamController to flush the buffer
    capLevelController.setStreamController(streamController);

    const networkControllers = [
      levelController,
      streamController
    ];

    this.networkControllers = networkControllers;
    const coreComponents = [
      playListLoader,
      keyLoader,
      abrController,
      bufferController,
      capLevelController,
      fpsController,
      fragmentTracker
    ];

    this.audioTrackController = this.createController(config.audioTrackController, null, networkControllers);
    this.createController(config.audioStreamController, fragmentTracker, networkControllers);
    // subtitleTrackController must be defined before  because the order of event handling is important
    this.subtitleTrackController = this.createController(config.subtitleTrackController, null, networkControllers);
    this.createController(config.subtitleStreamController, fragmentTracker, networkControllers);
    this.createController(config.timelineController, null, coreComponents);
    this.emeController = this.createController(config.emeController, null, coreComponents);

    this.coreComponents = coreComponents;
  }

  createController (ControllerClass, fragmentTracker, components) {
    if (ControllerClass) {
      const controllerInstance = fragmentTracker ? new ControllerClass(this, fragmentTracker) : new ControllerClass(this);
      if (components) {
        components.push(controllerInstance);
      }
      return controllerInstance;
    }
    return null;
  }

  // Delegate the EventEmitter through the public API of Hls.js
  on<E extends Events, Context = undefined> (event: E, listener: HlsListeners[E], context?: Context) {
    this._emitter.on(event, listener, context);
  }

  once<E extends Events, Context = undefined> (event: E, listener: HlsListeners[E], context?: Context) {
    this._emitter.once(event, listener, context);
  }

  removeAllListeners<E extends Events> (event?: E | undefined) {
    this._emitter.removeAllListeners(event);
  }

  off<E extends Events, Context = undefined> (event: E, listener?: HlsListeners[E] | undefined, context?: Context, once?: boolean | undefined) {
    this._emitter.off(event, listener, context, once);
  }

  listeners<E extends Events> (event: E): HlsListeners[E][] {
    return this._emitter.listeners(event);
  }

  emit<E extends Events> (event: E, ...args: Parameters<HlsListeners[E]>): boolean {
    return this._emitter.emit(event, ...args);
  }

  listenerCount<E extends Events> (event: E): number {
    return this._emitter.listenerCount(event);
  }

  /**
   * Dispose of the instance
   */
  destroy () {
    logger.log('destroy');
    this.emit(Events.DESTROYING);
    this.detachMedia();
    this.coreComponents.concat(this.networkControllers).forEach(component => {
      component.destroy();
    });
    this.url = null;
    this.removeAllListeners();
    this._autoLevelCapping = -1;
  }

  /**
   * Attaches Hls.js to a media element
   * @param {HTMLMediaElement} media
   */
  attachMedia (media: HTMLMediaElement) {
    logger.log('attachMedia');
    this._media = media;
    this.emit(Events.MEDIA_ATTACHING, { media: media });
  }

  /**
   * Detach Hls.js from the media
   */
  detachMedia () {
    logger.log('detachMedia');
    this.emit(Events.MEDIA_DETACHING);
    this._media = null;
  }

  /**
   * Set the source URL. Can be relative or absolute.
   * @param {string} url
   */
  loadSource (url: string) {
    url = URLToolkit.buildAbsoluteURL(self.location.href, url, { alwaysNormalize: true });
    logger.log(`loadSource:${url}`);
    this.url = url;
    // when attaching to a source URL, trigger a playlist load
    this.emit(Events.MANIFEST_LOADING, { url: url });
  }

  /**
   * Start loading data from the stream source.
   * Depending on default config, client starts loading automatically when a source is set.
   *
   * @param {number} startPosition Set the start position to stream from
   * @default -1 None (from earliest point)
   */
  startLoad (startPosition: number = -1) {
    logger.log(`startLoad(${startPosition})`);
    this.networkControllers.forEach(controller => {
      controller.startLoad(startPosition);
    });
  }

  /**
   * Stop loading of any stream data.
   */
  stopLoad () {
    logger.log('stopLoad');
    this.networkControllers.forEach(controller => {
      controller.stopLoad();
    });
  }

  /**
   * Swap through possible audio codecs in the stream (for example to switch from stereo to 5.1)
   */
  swapAudioCodec () {
    logger.log('swapAudioCodec');
    this.streamController.swapAudioCodec();
  }

  /**
   * When the media-element fails, this allows to detach and then re-attach it
   * as one call (convenience method).
   *
   * Automatic recovery of media-errors by this process is configurable.
   */
  recoverMediaError () {
    logger.log('recoverMediaError');
    const media = this._media;
    this.detachMedia();
    if (media) {
      this.attachMedia(media);
    }
  }

  removeLevel (levelIndex, urlId = 0) {
    this.levelController.removeLevel(levelIndex, urlId);
  }

  /**
   * @type {Level[]}
   */
  get levels (): Array<Level> {
    return this.levelController.levels ? this.levelController.levels : [];
  }

  /**
   * Index of quality level currently played
   * @type {number}
   */
  get currentLevel (): number {
    return this.streamController.currentLevel;
  }

  /**
   * Set quality level index immediately .
   * This will flush the current buffer to replace the quality asap.
   * That means playback will interrupt at least shortly to re-buffer and re-sync eventually.
   * @type {number} -1 for automatic level selection
   */
  set currentLevel (newLevel: number) {
    logger.log(`set currentLevel:${newLevel}`);
    this.loadLevel = newLevel;
    this.streamController.immediateLevelSwitch();
  }

  /**
   * Index of next quality level loaded as scheduled by stream controller.
   * @type {number}
   */
  get nextLevel (): number {
    return this.streamController.nextLevel;
  }

  /**
   * Set quality level index for next loaded data.
   * This will switch the video quality asap, without interrupting playback.
   * May abort current loading of data, and flush parts of buffer (outside currently played fragment region).
   * @type {number} -1 for automatic level selection
   */
  set nextLevel (newLevel: number) {
    logger.log(`set nextLevel:${newLevel}`);
    this.levelController.manualLevel = newLevel;
    this.streamController.nextLevelSwitch();
  }

  /**
   * Return the quality level of the currently or last (of none is loaded currently) segment
   * @type {number}
   */
  get loadLevel (): number {
    return this.levelController.level;
  }

  /**
   * Set quality level index for next loaded data in a conservative way.
   * This will switch the quality without flushing, but interrupt current loading.
   * Thus the moment when the quality switch will appear in effect will only be after the already existing buffer.
   * @type {number} newLevel -1 for automatic level selection
   */
  set loadLevel (newLevel: number) {
    logger.log(`set loadLevel:${newLevel}`);
    this.levelController.manualLevel = newLevel;
  }

  /**
   * get next quality level loaded
   * @type {number}
   */
  get nextLoadLevel (): number {
    return this.levelController.nextLoadLevel;
  }

  /**
   * Set quality level of next loaded segment in a fully "non-destructive" way.
   * Same as `loadLevel` but will wait for next switch (until current loading is done).
   * @type {number} level
   */
  set nextLoadLevel (level: number) {
    this.levelController.nextLoadLevel = level;
  }

  /**
   * Return "first level": like a default level, if not set,
   * falls back to index of first level referenced in manifest
   * @type {number}
   */
  get firstLevel (): number {
    return Math.max(this.levelController.firstLevel, this.minAutoLevel);
  }

  /**
   * Sets "first-level", see getter.
   * @type {number}
   */
  set firstLevel (newLevel: number) {
    logger.log(`set firstLevel:${newLevel}`);
    this.levelController.firstLevel = newLevel;
  }

  /**
   * Return start level (level of first fragment that will be played back)
   * if not overrided by user, first level appearing in manifest will be used as start level
   * if -1 : automatic start level selection, playback will start from level matching download bandwidth
   * (determined from download of first segment)
   * @type {number}
   */
  get startLevel (): number {
    return this.levelController.startLevel;
  }

  /**
   * set  start level (level of first fragment that will be played back)
   * if not overrided by user, first level appearing in manifest will be used as start level
   * if -1 : automatic start level selection, playback will start from level matching download bandwidth
   * (determined from download of first segment)
   * @type {number} newLevel
   */
  set startLevel (newLevel: number) {
    logger.log(`set startLevel:${newLevel}`);
    // if not in automatic start level detection, ensure startLevel is greater than minAutoLevel
    if (newLevel !== -1) {
      newLevel = Math.max(newLevel, this.minAutoLevel);
    }

    this.levelController.startLevel = newLevel;
  }

  /**
   * set  dynamically set capLevelToPlayerSize against (`CapLevelController`)
   *
   * @type {boolean}
   */
  set capLevelToPlayerSize (shouldStartCapping: boolean) {
    const newCapLevelToPlayerSize = !!shouldStartCapping;

    if (newCapLevelToPlayerSize !== this.config.capLevelToPlayerSize) {
      if (newCapLevelToPlayerSize) {
        this.capLevelController.startCapping(); // If capping occurs, nextLevelSwitch will happen based on size.
      } else {
        this.capLevelController.stopCapping();
        this.autoLevelCapping = -1;
        this.streamController.nextLevelSwitch(); // Now we're uncapped, get the next level asap.
      }

      this.config.capLevelToPlayerSize = newCapLevelToPlayerSize;
    }
  }

  /**
   * Capping/max level value that should be used by automatic level selection algorithm (`ABRController`)
   * @type {number}
   */
  get autoLevelCapping (): number {
    return this._autoLevelCapping;
  }

  /**
   * get bandwidth estimate
   * @type {number}
   */
  get bandwidthEstimate (): number {
<<<<<<< HEAD
    const bwEstimator = this.abrController.bwEstimator;
    return bwEstimator ? bwEstimator.getEstimate() : NaN;
=======
    return this.abrController._bwEstimator.getEstimate();
>>>>>>> e4cd8239
  }

  /**
   * Capping/max level value that should be used by automatic level selection algorithm (`ABRController`)
   * @type {number}
   */
  set autoLevelCapping (newLevel: number) {
    if (this._autoLevelCapping !== newLevel) {
      logger.log(`set autoLevelCapping:${newLevel}`);
      this._autoLevelCapping = newLevel;
    }
  }

  /**
   * True when automatic level selection enabled
   * @type {boolean}
   */
  get autoLevelEnabled (): boolean {
    return (this.levelController.manualLevel === -1);
  }

  /**
   * Level set manually (if any)
   * @type {number}
   */
  get manualLevel (): number {
    return this.levelController.manualLevel;
  }

  /**
   * min level selectable in auto mode according to config.minAutoBitrate
   * @type {number}
   */
  get minAutoLevel (): number {
    const { levels, config: { minAutoBitrate } } = this;
    if (!levels) return 0;

    const len = levels.length;
    for (let i = 0; i < len; i++) {
      if (levels[i].maxBitrate > minAutoBitrate) {
        return i;
      }
    }

    return 0;
  }

  /**
   * max level selectable in auto mode according to autoLevelCapping
   * @type {number}
   */
  get maxAutoLevel (): number {
    const { levels, autoLevelCapping } = this;

    let maxAutoLevel;
    if (autoLevelCapping === -1 && levels && levels.length) {
      maxAutoLevel = levels.length - 1;
    } else {
      maxAutoLevel = autoLevelCapping;
    }

    return maxAutoLevel;
  }

  /**
   * next automatically selected quality level
   * @type {number}
   */
  get nextAutoLevel (): number {
    // ensure next auto level is between  min and max auto level
    return Math.min(Math.max(this.abrController.nextAutoLevel, this.minAutoLevel), this.maxAutoLevel);
  }

  /**
   * this setter is used to force next auto level.
   * this is useful to force a switch down in auto mode:
   * in case of load error on level N, hls.js can set nextAutoLevel to N-1 for example)
   * forced value is valid for one fragment. upon succesful frag loading at forced level,
   * this value will be resetted to -1 by ABR controller.
   * @type {number}
   */
  set nextAutoLevel (nextLevel: number) {
    this.abrController.nextAutoLevel = Math.max(this.minAutoLevel, nextLevel);
  }

  /**
   * @type {AudioTrack[]}
   */
  get audioTracks (): Array<MediaPlaylist> {
    const audioTrackController = this.audioTrackController;
    return audioTrackController ? audioTrackController.audioTracks : [];
  }

  /**
   * index of the selected audio track (index in audio track lists)
   * @type {number}
   */
  get audioTrack (): number {
    const audioTrackController = this.audioTrackController;
    return audioTrackController ? audioTrackController.audioTrack : -1;
  }

  /**
   * selects an audio track, based on its index in audio track lists
   * @type {number}
   */
  set audioTrack (audioTrackId: number) {
    const audioTrackController = this.audioTrackController;
    if (audioTrackController) {
      audioTrackController.audioTrack = audioTrackId;
    }
  }

  /**
   * @type {Seconds}
   */
  get liveSyncPosition (): number | null {
    return this.streamController.liveSyncPosition;
  }

  /**
   * get alternate subtitle tracks list from playlist
   * @type {MediaPlaylist[]}
   */
  get subtitleTracks (): Array<MediaPlaylist> {
    const subtitleTrackController = this.subtitleTrackController;
    return subtitleTrackController ? subtitleTrackController.subtitleTracks : [];
  }

  /**
   * index of the selected subtitle track (index in subtitle track lists)
   * @type {number}
   */
  get subtitleTrack (): number {
    const subtitleTrackController = this.subtitleTrackController;
    return subtitleTrackController ? subtitleTrackController.subtitleTrack : -1;
  }

  get progressive () {
    return this.config.progressive;
  }

  get media () {
    return this._media;
  }

  /**
   * select an subtitle track, based on its index in subtitle track lists
   * @type {number}
   */
  set subtitleTrack (subtitleTrackId: number) {
    const subtitleTrackController = this.subtitleTrackController;
    if (subtitleTrackController) {
      subtitleTrackController.subtitleTrack = subtitleTrackId;
    }
  }

  /**
   * @type {boolean}
   */
  get subtitleDisplay (): boolean {
    const subtitleTrackController = this.subtitleTrackController;
    return subtitleTrackController ? subtitleTrackController.subtitleDisplay : false;
  }

  /**
   * Enable/disable subtitle display rendering
   * @type {boolean}
   */
  set subtitleDisplay (value: boolean) {
    const subtitleTrackController = this.subtitleTrackController;
    if (subtitleTrackController) {
      subtitleTrackController.subtitleDisplay = value;
    }
  }

  set progressive (value) {
    setStreamingMode(this.config, value);
  }
}<|MERGE_RESOLUTION|>--- conflicted
+++ resolved
@@ -454,12 +454,7 @@
    * @type {number}
    */
   get bandwidthEstimate (): number {
-<<<<<<< HEAD
-    const bwEstimator = this.abrController.bwEstimator;
-    return bwEstimator ? bwEstimator.getEstimate() : NaN;
-=======
-    return this.abrController._bwEstimator.getEstimate();
->>>>>>> e4cd8239
+    return this.abrController.bwEstimator.getEstimate();
   }
 
   /**
