--- conflicted
+++ resolved
@@ -16,7 +16,6 @@
  * @typedef {string} ErrorDetail
  */
 export const ErrorDetails = {
-<<<<<<< HEAD
   // Identifier for not being able to access media keys system - data: {}
   KEY_SYSTEM_NO_ACCESS: 'keySystemNoAccess',
   // Identifier for not being able to set keys on media - data: {}
@@ -25,20 +24,8 @@
   KEY_SYSTEM_KEYS_SET: 'keySystemKeysSet',
   // Identifier for a license request failure - data: {}
   KEY_SYSTEM_LICENSE_REQUEST_FAILED: 'keySystemLicenseRequestFailed',
-  // Identifier for a license request failure - data: {}
+  // Identifier for a license update failure - data: {}
   KEY_SYSTEM_LICENSE_UPDATE_FAILED: 'keySystemLicenseUpdateFailed',
-=======
-  // Identifier for not being able to set keys on media - data: {}
-  KEY_SYSTEM_NO_KEYS: 'keySystemNoKeys',
-  // Identifier for not being able to access media keys system - data: {}
-  KEY_SYSTEM_NO_ACCESS: 'keySystemNoAccess',
-  // Identifier for not being able to crate a key session - data: {}
-  KEY_SYSTEM_NO_SESSION: 'keySystemNoSession',
-  // Identifier for a license request failure - data: {}
-  KEY_SYSTEM_LICENSE_REQUEST_FAILED: 'keySystemLicenseRequestFailed',
-  // idenitifer for keys already being set on media - data: {}
-  KEY_SYSTEM_KEYS_SET: 'keySystemKeysSet',
->>>>>>> f67fbeb0
   // Identifier for a manifest load error - data: { url : faulty URL, response : { code: error code, text: error text }}
   MANIFEST_LOAD_ERROR: 'manifestLoadError',
   // Identifier for a manifest load timeout - data: { url : faulty URL, response : { code: error code, text: error text }}
