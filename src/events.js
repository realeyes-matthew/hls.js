/**
 * @readonly
 * @enum {string}
 */
const HlsEvents = {
  // fired before MediaSource is attaching to media element - data: { media }
  MEDIA_ATTACHING: 'hlsMediaAttaching',
  // fired when MediaSource has been succesfully attached to media element - data: { }
  MEDIA_ATTACHED: 'hlsMediaAttached',
  // fired before detaching MediaSource from media element - data: { }
  MEDIA_DETACHING: 'hlsMediaDetaching',
  // fired when MediaSource has been detached from media element - data: { }
  MEDIA_DETACHED: 'hlsMediaDetached',
  // fired when we buffer is going to be reset - data: { }
  BUFFER_RESET: 'hlsBufferReset',
  // fired when we know about the codecs that we need buffers for to push into - data: {tracks : { container, codec, levelCodec, initSegment, metadata }}
  BUFFER_CODECS: 'hlsBufferCodecs',
  // fired when sourcebuffers have been created - data: { tracks : tracks }
  BUFFER_CREATED: 'hlsBufferCreated',
  // fired when we append a segment to the buffer - data: { segment: segment object }
  BUFFER_APPENDING: 'hlsBufferAppending',
  // fired when we are done with appending a media segment to the buffer - data : { parent : segment parent that triggered BUFFER_APPENDING, pending : nb of segments waiting for appending for this segment parent}
  BUFFER_APPENDED: 'hlsBufferAppended',
  // fired when the stream is finished and we want to notify the media buffer that there will be no more data - data: { }
  BUFFER_EOS: 'hlsBufferEos',
  // fired when the media buffer should be flushed - data { startOffset, endOffset }
  BUFFER_FLUSHING: 'hlsBufferFlushing',
  // fired when the media buffer has been flushed - data: { }
  BUFFER_FLUSHED: 'hlsBufferFlushed',
  // fired to signal that a manifest loading starts - data: { url : manifestURL}
  MANIFEST_LOADING: 'hlsManifestLoading',
  // fired after manifest has been loaded - data: { levels : [available quality levels], audioTracks : [ available audio tracks], url : manifestURL, stats : { trequest, tfirst, tload, mtime}}
  MANIFEST_LOADED: 'hlsManifestLoaded',
  // fired after manifest has been parsed - data: { levels : [available quality levels], firstLevel : index of first quality level appearing in Manifest}
  MANIFEST_PARSED: 'hlsManifestParsed',
  // fired when a level switch is requested - data: { level : id of new level }
  LEVEL_SWITCHING: 'hlsLevelSwitching',
  // fired when a level switch is effective - data: { level : id of new level }
  LEVEL_SWITCHED: 'hlsLevelSwitched',
  // fired when a level playlist loading starts - data: { url : level URL, level : id of level being loaded}
  LEVEL_LOADING: 'hlsLevelLoading',
  // fired when a level playlist loading finishes - data: { details : levelDetails object, level : id of loaded level, stats : { trequest, tfirst, tload, mtime} }
  LEVEL_LOADED: 'hlsLevelLoaded',
  // fired when a level's details have been updated based on previous details, after it has been loaded - data: { details : levelDetails object, level : id of updated level }
  LEVEL_UPDATED: 'hlsLevelUpdated',
  // fired when a level's PTS information has been updated after parsing a fragment - data: { details : levelDetails object, level : id of updated level, drift: PTS drift observed when parsing last fragment }
  LEVEL_PTS_UPDATED: 'hlsLevelPtsUpdated',
  // fired to notify that audio track lists has been updated - data: { audioTracks : audioTracks }
  LEVELS_UPDATED: 'hlsLevelsUpdated',
  // fired to notify that levels have changed outside of a manifest parsing event - data: { levels }
  AUDIO_TRACKS_UPDATED: 'hlsAudioTracksUpdated',
  // fired when an audio track switching is requested - data: { id : audio track id }
  AUDIO_TRACK_SWITCHING: 'hlsAudioTrackSwitching',
  // fired when an audio track switch actually occurs - data: { id : audio track id }
  AUDIO_TRACK_SWITCHED: 'hlsAudioTrackSwitched',
  // fired when an audio track loading starts - data: { url : audio track URL, id : audio track id }
  AUDIO_TRACK_LOADING: 'hlsAudioTrackLoading',
  // fired when an audio track loading finishes - data: { details : levelDetails object, id : audio track id, stats : { trequest, tfirst, tload, mtime } }
  AUDIO_TRACK_LOADED: 'hlsAudioTrackLoaded',
  // fired to notify that subtitle track lists has been updated - data: { subtitleTracks : subtitleTracks }
  SUBTITLE_TRACKS_UPDATED: 'hlsSubtitleTracksUpdated',
  // fired to notify that subtitle tracks were cleared as a result of stopping the media
  SUBTITLE_TRACKS_CLEARED: 'hlsSubtitleTracksCleared',
  // fired when an subtitle track switch occurs - data: { id : subtitle track id }
  SUBTITLE_TRACK_SWITCH: 'hlsSubtitleTrackSwitch',
  // fired when a subtitle track loading starts - data: { url : subtitle track URL, id : subtitle track id }
  SUBTITLE_TRACK_LOADING: 'hlsSubtitleTrackLoading',
  // fired when a subtitle track loading finishes - data: { details : levelDetails object, id : subtitle track id, stats : { trequest, tfirst, tload, mtime } }
  SUBTITLE_TRACK_LOADED: 'hlsSubtitleTrackLoaded',
  // fired when a subtitle fragment has been processed - data: { success : boolean, frag : the processed frag }
  SUBTITLE_FRAG_PROCESSED: 'hlsSubtitleFragProcessed',
  // fired when a set of VTTCues to be managed externally has been parsed - data: { type: string, track: string, cues: [ VTTCue ] }
  CUES_PARSED: 'hlsCuesParsed',
  // fired when a text track to be managed externally is found - data: { tracks: [ { label: string, kind: string, default: boolean } ] }
  NON_NATIVE_TEXT_TRACKS_FOUND: 'hlsNonNativeTextTracksFound',
  // fired when the first timestamp is found - data: { id : demuxer id, initPTS: initPTS, frag : fragment object }
  INIT_PTS_FOUND: 'hlsInitPtsFound',
  // fired when a fragment loading starts - data: { frag : fragment object }
  FRAG_LOADING: 'hlsFragLoading',
  // fired when a fragment loading is progressing - data: { frag : fragment object, { trequest, tfirst, loaded } }
  FRAG_LOAD_PROGRESS: 'hlsFragLoadProgress',
  // Identifier for fragment load aborting for emergency switch down - data: { frag : fragment object }
  FRAG_LOAD_EMERGENCY_ABORTED: 'hlsFragLoadEmergencyAborted',
  // fired when a fragment loading is completed - data: { frag : fragment object, payload : fragment payload, stats : { trequest, tfirst, tload, length } }
  FRAG_LOADED: 'hlsFragLoaded',
  // fired when a fragment has finished decrypting - data: { id : demuxer id, frag: fragment object, payload : fragment payload, stats : { tstart, tdecrypt } }
  FRAG_DECRYPTED: 'hlsFragDecrypted',
  // fired when Init Segment has been extracted from fragment - data: { id : demuxer id, frag: fragment object, moov : moov MP4 box, codecs : codecs found while parsing fragment }
  FRAG_PARSING_INIT_SEGMENT: 'hlsFragParsingInitSegment',
  // fired when parsing sei text is completed - data: { id : demuxer id, frag: fragment object, samples : [ sei samples pes ] }
  FRAG_PARSING_USERDATA: 'hlsFragParsingUserdata',
  // fired when parsing id3 is completed - data: { id : demuxer id, frag: fragment object, samples : [ id3 samples pes ] }
  FRAG_PARSING_METADATA: 'hlsFragParsingMetadata',
  // fired when data have been extracted from fragment - data: { id : demuxer id, frag: fragment object, data1 : moof MP4 box or TS fragments, data2 : mdat MP4 box or null}
  FRAG_PARSING_DATA: 'hlsFragParsingData',
  // fired when fragment parsing is completed - data: { id : demuxer id, frag: fragment object }
  FRAG_PARSED: 'hlsFragParsed',
  // fired when fragment remuxed MP4 boxes have all been appended into SourceBuffer - data: { id : demuxer id, frag : fragment object, stats : { trequest, tfirst, tload, tparsed, tbuffered, length, bwEstimate } }
  FRAG_BUFFERED: 'hlsFragBuffered',
  // fired when fragment matching with current media position is changing - data : { id : demuxer id, frag : fragment object }
  FRAG_CHANGED: 'hlsFragChanged',
  // Identifier for a FPS drop event - data: { curentDropped, currentDecoded, totalDroppedFrames }
  FPS_DROP: 'hlsFpsDrop',
  // triggered when FPS drop triggers auto level capping - data: { level, droppedlevel }
  FPS_DROP_LEVEL_CAPPING: 'hlsFpsDropLevelCapping',
  // Identifier for an error event - data: { type : error type, details : error details, fatal : if true, hls.js cannot/will not try to recover, if false, hls.js will try to recover,other error specific data }
  ERROR: 'hlsError',
  // fired when hls.js instance starts destroying. Different from MEDIA_DETACHED as one could want to detach and reattach a media to the instance of hls.js to handle mid-rolls for example - data: { }
  DESTROYING: 'hlsDestroying',
  // fired when a decrypt key loading starts - data: { frag : fragment object }
  KEY_LOADING: 'hlsKeyLoading',
  // fired when a decrypt key loading is completed - data: { frag : fragment object, payload : key payload, stats : { trequest, tfirst, tload, length } }
<<<<<<< HEAD
  KEY_LOADED: 'hlsKeyLoaded',
  // fired upon stream controller state transitions - data: { previousState, nextState }
  STREAM_STATE_TRANSITION: 'hlsStreamStateTransition',
  // fired when EME is being configured
  EME_CONFIGURING: 'hlsEmeConfiguring',
  // fired when EME has been configured
  EME_CONFIGURED: 'hlsEmeConfigured'
=======
  KEY_LOADED: 'hlsKeyLoaded'
>>>>>>> 4a545cbe
};

export default HlsEvents;<|MERGE_RESOLUTION|>--- conflicted
+++ resolved
@@ -110,7 +110,6 @@
   // fired when a decrypt key loading starts - data: { frag : fragment object }
   KEY_LOADING: 'hlsKeyLoading',
   // fired when a decrypt key loading is completed - data: { frag : fragment object, payload : key payload, stats : { trequest, tfirst, tload, length } }
-<<<<<<< HEAD
   KEY_LOADED: 'hlsKeyLoaded',
   // fired upon stream controller state transitions - data: { previousState, nextState }
   STREAM_STATE_TRANSITION: 'hlsStreamStateTransition',
@@ -118,9 +117,6 @@
   EME_CONFIGURING: 'hlsEmeConfiguring',
   // fired when EME has been configured
   EME_CONFIGURED: 'hlsEmeConfigured'
-=======
-  KEY_LOADED: 'hlsKeyLoaded'
->>>>>>> 4a545cbe
 };
 
 export default HlsEvents;