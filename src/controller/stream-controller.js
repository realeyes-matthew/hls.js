/*
 * Stream Controller
*/

import BinarySearch from '../utils/binary-search';
import BufferHelper from '../helper/buffer-helper';
import Demuxer from '../demux/demuxer';
import Event from '../events';
import { FragmentState } from '../helper/fragment-tracker';
import Fragment from '../loader/fragment';
import PlaylistLoader from '../loader/playlist-loader';
import * as LevelHelper from '../helper/level-helper';
import TimeRanges from '../utils/time-ranges';
import { ErrorTypes, ErrorDetails } from '../errors';
import { logger } from '../utils/logger';
import { alignDiscontinuities } from '../utils/discontinuities';
import TaskLoop from '../task-loop';

export const State = {
  STOPPED: 'STOPPED',
  IDLE: 'IDLE',
  KEY_LOADING: 'KEY_LOADING',
  FRAG_LOADING: 'FRAG_LOADING',
  FRAG_LOADING_WAITING_RETRY: 'FRAG_LOADING_WAITING_RETRY',
  WAITING_LEVEL: 'WAITING_LEVEL',
  PARSING: 'PARSING',
  PARSED: 'PARSED',
  BUFFER_FLUSHING: 'BUFFER_FLUSHING',
  ENDED: 'ENDED',
  ERROR: 'ERROR'
};

class StreamController extends TaskLoop {
  constructor (hls, fragmentTracker) {
    super(hls,
      Event.MEDIA_ATTACHED,
      Event.MEDIA_DETACHING,
      Event.MANIFEST_LOADING,
      Event.MANIFEST_PARSED,
      Event.LEVEL_LOADED,
      Event.KEY_LOADED,
      Event.FRAG_LOADED,
      Event.FRAG_LOAD_EMERGENCY_ABORTED,
      Event.FRAG_PARSING_INIT_SEGMENT,
      Event.FRAG_PARSING_DATA,
      Event.FRAG_PARSED,
      Event.ERROR,
      Event.AUDIO_TRACK_SWITCHING,
      Event.AUDIO_TRACK_SWITCHED,
      Event.BUFFER_CREATED,
      Event.BUFFER_APPENDED,
      Event.BUFFER_FLUSHED);

    this.fragmentTracker = fragmentTracker;
    this.config = hls.config;
    this.audioCodecSwap = false;
    this._state = State.STOPPED;
  }

  onHandlerDestroying () {
    this.stopLoad();
  }

  onHandlerDestroyed () {
    this.state = State.STOPPED;
    this.fragmentTracker = null;
  }

  startLoad (startPosition) {
    if (this.levels) {
      let lastCurrentTime = this.lastCurrentTime, hls = this.hls;
      this.stopLoad();
      this.setInterval(100);
      this.level = -1;
      this.fragLoadError = 0;
      if (!this.startFragRequested) {
        // determine load level
        let startLevel = hls.startLevel;
        if (startLevel === -1) {
          // -1 : guess start Level by doing a bitrate test by loading first fragment of lowest quality level
          startLevel = 0;
          this.bitrateTest = true;
        }
        // set new level to playlist loader : this will trigger start level load
        // hls.nextLoadLevel remains until it is set to a new value or until a new frag is successfully loaded
        this.level = hls.nextLoadLevel = startLevel;
        this.loadedmetadata = false;
      }
      // if startPosition undefined but lastCurrentTime set, set startPosition to last currentTime
      if (lastCurrentTime > 0 && startPosition === -1) {
        logger.log(`override startPosition with lastCurrentTime @${lastCurrentTime.toFixed(3)}`);
        startPosition = lastCurrentTime;
      }
      this.state = State.IDLE;
      this.nextLoadPosition = this.startPosition = this.lastCurrentTime = startPosition;
      this.tick();
    } else {
      this.forceStartLoad = true;
      this.state = State.STOPPED;
    }
  }

  stopLoad () {
    let frag = this.fragCurrent;
    if (frag) {
      if (frag.loader)
        frag.loader.abort();

      this.fragmentTracker.removeFragment(frag);
      this.fragCurrent = null;
    }
    this.fragPrevious = null;
    if (this.demuxer) {
      this.demuxer.destroy();
      this.demuxer = null;
    }
    this.clearInterval();
    this.state = State.STOPPED;
    this.forceStartLoad = false;
  }

  doTick () {
    switch (this.state) {
    case State.BUFFER_FLUSHING:
      // in buffer flushing state, reset fragLoadError counter
      this.fragLoadError = 0;
      break;
    case State.IDLE:
      this._doTickIdle();
      break;
    case State.WAITING_LEVEL:
      var level = this.levels[this.level];
      // check if playlist is already loaded
      if (level && level.details)
        this.state = State.IDLE;

      break;
    case State.FRAG_LOADING_WAITING_RETRY:
      var now = performance.now();
      var retryDate = this.retryDate;
      // if current time is gt than retryDate, or if media seeking let's switch to IDLE state to retry loading
      if (!retryDate || (now >= retryDate) || (this.media && this.media.seeking)) {
        logger.log('mediaController: retryDate reached, switch back to IDLE state');
        this.state = State.IDLE;
      }
      break;
    case State.ERROR:
    case State.STOPPED:
    case State.FRAG_LOADING:
    case State.PARSING:
    case State.PARSED:
    case State.ENDED:
      break;
    default:
      break;
    }
    // check buffer
    this._checkBuffer();
    // check/update current fragment
    this._checkFragmentChanged();
  }

  // Ironically the "idle" state is the on we do the most logic in it seems ....
  // NOTE: Maybe we could rather schedule a check for buffer length after half of the currently
  //       played segment, or on pause/play/seek instead of naively checking every 100ms?
  _doTickIdle () {
    const hls = this.hls,
      config = hls.config,
      media = this.media;

    // if start level not parsed yet OR
    // if video not attached AND start fragment already requested OR start frag prefetch disable
    // exit loop, as we either need more info (level not parsed) or we need media to be attached to load new fragment
    if (this.levelLastLoaded === undefined || (
      !media && (this.startFragRequested || !config.startFragPrefetch)))
      return;

    // if we have not yet loaded any fragment, start loading from start position
    let pos;
    if (this.loadedmetadata)
      pos = media.currentTime;
    else
      pos = this.nextLoadPosition;

    // determine next load level
    let level = hls.nextLoadLevel,
      levelInfo = this.levels[level];

    if (!levelInfo)
      return;

    let levelBitrate = levelInfo.bitrate,
      maxBufLen;

    // compute max Buffer Length that we could get from this load level, based on level bitrate. don't buffer more than 60 MB and more than 30s
    if (levelBitrate)
      maxBufLen = Math.max(8 * config.maxBufferSize / levelBitrate, config.maxBufferLength);
    else
      maxBufLen = config.maxBufferLength;

    maxBufLen = Math.min(maxBufLen, config.maxMaxBufferLength);

    // determine next candidate fragment to be loaded, based on current position and end of buffer position
    // ensure up to `config.maxMaxBufferLength` of buffer upfront

    const bufferInfo = BufferHelper.bufferInfo(this.mediaBuffer ? this.mediaBuffer : media, pos, config.maxBufferHole),
      bufferLen = bufferInfo.len;
    // Stay idle if we are still with buffer margins
    if (bufferLen >= maxBufLen)
      return;

    // if buffer length is less than maxBufLen try to load a new fragment ...
    logger.trace(`buffer length of ${bufferLen.toFixed(3)} is below max of ${maxBufLen.toFixed(3)}. checking for more payload ...`);

    // set next load level : this will trigger a playlist load if needed
    this.level = hls.nextLoadLevel = level;

    const levelDetails = levelInfo.details;
    // if level info not retrieved yet, switch state and wait for level retrieval
    // if live playlist, ensure that new playlist has been refreshed to avoid loading/try to load
    // a useless and outdated fragment (that might even introduce load error if it is already out of the live playlist)
    if (levelDetails === undefined || levelDetails.live === true && this.levelLastLoaded !== level) {
      this.state = State.WAITING_LEVEL;
      return;
    }

    // we just got done loading the final fragment and there is no other buffered range after ...
    // rationale is that in case there are any buffered ranges after, it means that there are unbuffered portion in between
    // so we should not switch to ENDED in that case, to be able to buffer them
    // dont switch to ENDED if we need to backtrack last fragment
    let fragPrevious = this.fragPrevious;
    if (!levelDetails.live && fragPrevious && !fragPrevious.backtracked && fragPrevious.sn === levelDetails.endSN && !bufferInfo.nextStart) {
      // fragPrevious is last fragment. retrieve level duration using last frag start offset + duration
      // real duration might be lower than initial duration if there are drifts between real frag duration and playlist signaling
      const duration = Math.min(media.duration, fragPrevious.start + fragPrevious.duration);
      // if everything (almost) til the end is buffered, let's signal eos
      // we don't compare exactly media.duration === bufferInfo.end as there could be some subtle media duration difference (audio/video offsets...)
      // tolerate up to one frag duration to cope with these cases.
      // also cope with almost zero last frag duration (max last frag duration with 200ms) refer to https://github.com/video-dev/hls.js/pull/657
      if (duration - Math.max(bufferInfo.end, fragPrevious.start) <= Math.max(0.2, fragPrevious.duration)) {
        // Finalize the media stream
        let data = {};
        if (this.altAudio)
          data.type = 'video';

        this.hls.trigger(Event.BUFFER_EOS, data);
        this.state = State.ENDED;
        return;
      }
    }

    // if we have the levelDetails for the selected variant, lets continue enrichen our stream (load keys/fragments or trigger EOS, etc..)
    this._fetchPayloadOrEos(pos, bufferInfo, levelDetails);
  }

  _fetchPayloadOrEos (pos, bufferInfo, levelDetails) {
    const fragPrevious = this.fragPrevious,
      level = this.level,
      fragments = levelDetails.fragments,
      fragLen = fragments.length;

    // empty playlist
    if (fragLen === 0)
      return;

    // find fragment index, contiguous with end of buffer position
    let start = fragments[0].start,
      end = fragments[fragLen - 1].start + fragments[fragLen - 1].duration,
      bufferEnd = bufferInfo.end,
      frag;

    if (levelDetails.initSegment && !levelDetails.initSegment.data) {
      frag = levelDetails.initSegment;
    } else {
      // in case of live playlist we need to ensure that requested position is not located before playlist start
      if (levelDetails.live) {
        let initialLiveManifestSize = this.config.initialLiveManifestSize;
        if (fragLen < initialLiveManifestSize) {
          logger.warn(`Can not start playback of a level, reason: not enough fragments ${fragLen} < ${initialLiveManifestSize}`);
          return;
        }

        frag = this._ensureFragmentAtLivePoint(levelDetails, bufferEnd, start, end, fragPrevious, fragments, fragLen);
        // if it explicitely returns null don't load any fragment and exit function now
        if (frag === null)
          return;
      } else {
        // VoD playlist: if bufferEnd before start of playlist, load first fragment
        if (bufferEnd < start)
          frag = fragments[0];
      }
    }
    if (!frag)
      frag = this._findFragment(start, fragPrevious, fragLen, fragments, bufferEnd, end, levelDetails);

    if (frag)
      this._loadFragmentOrKey(frag, level, levelDetails, pos, bufferEnd);
  }

  _ensureFragmentAtLivePoint (levelDetails, bufferEnd, start, end, fragPrevious, fragments, fragLen) {
    const config = this.hls.config, media = this.media;

    let frag;

    // check if requested position is within seekable boundaries :
    // logger.log(`start/pos/bufEnd/seeking:${start.toFixed(3)}/${pos.toFixed(3)}/${bufferEnd.toFixed(3)}/${this.media.seeking}`);
    let maxLatency = config.liveMaxLatencyDuration !== undefined ? config.liveMaxLatencyDuration : config.liveMaxLatencyDurationCount * levelDetails.targetduration;

    if (bufferEnd < Math.max(start - config.maxFragLookUpTolerance, end - maxLatency)) {
      let liveSyncPosition = this.liveSyncPosition = this.computeLivePosition(start, levelDetails);
      logger.log(`buffer end: ${bufferEnd.toFixed(3)} is located too far from the end of live sliding playlist, reset currentTime to : ${liveSyncPosition.toFixed(3)}`);
      bufferEnd = liveSyncPosition;
      if (media && media.readyState && media.duration > liveSyncPosition)
        media.currentTime = liveSyncPosition;

      this.nextLoadPosition = liveSyncPosition;
    }

    // if end of buffer greater than live edge, don't load any fragment
    // this could happen if live playlist intermittently slides in the past.
    // level 1 loaded [182580161,182580167]
    // level 1 loaded [182580162,182580169]
    // Loading 182580168 of [182580162 ,182580169],level 1 ..
    // Loading 182580169 of [182580162 ,182580169],level 1 ..
    // level 1 loaded [182580162,182580168] <============= here we should have bufferEnd > end. in that case break to avoid reloading 182580168
    // level 1 loaded [182580164,182580171]
    //
    // don't return null in case media not loaded yet (readystate === 0)
    if (levelDetails.PTSKnown && bufferEnd > end && media && media.readyState)
      return null;

    if (this.startFragRequested && !levelDetails.PTSKnown) {
      /* we are switching level on live playlist, but we don't have any PTS info for that quality level ...
         try to load frag matching with next SN.
         even if SN are not synchronized between playlists, loading this frag will help us
         compute playlist sliding and find the right one after in case it was not the right consecutive one */
      if (fragPrevious) {
        if (!levelDetails.programDateTime) { // Uses buffer and sequence number to calculate switch segment (required if using EXT-X-DISCONTINUITY-SEQUENCE)
          const targetSN = fragPrevious.sn + 1;
          if (targetSN >= levelDetails.startSN && targetSN <= levelDetails.endSN) {
            const fragNext = fragments[targetSN - levelDetails.startSN];
            if (fragPrevious.cc === fragNext.cc) {
              frag = fragNext;
              logger.log(`live playlist, switching playlist, load frag with next SN: ${frag.sn}`);
            }
          }
          // next frag SN not available (or not with same continuity counter)
          // look for a frag sharing the same CC
          if (!frag) {
            frag = BinarySearch.search(fragments, function (frag) {
              return fragPrevious.cc - frag.cc;
            });
            if (frag)
              logger.log(`live playlist, switching playlist, load frag with same CC: ${frag.sn}`);
          }
        } else { // Relies on PDT in order to switch bitrates (Support EXT-X-DISCONTINUITY without EXT-X-DISCONTINUITY-SEQUENCE)
          frag = this._findFragmentByPDT(fragments, fragPrevious.endPdt + 1);
        }
      }
      if (!frag) {
        /* we have no idea about which fragment should be loaded.
           so let's load mid fragment. it will help computing playlist sliding and find the right one
        */
        frag = fragments[Math.min(fragLen - 1, Math.round(fragLen / 2))];
        logger.log(`live playlist, switching playlist, unknown, load middle frag : ${frag.sn}`);
      }
    }
    return frag;
  }

  _findFragmentByPDT (fragments, PDTValue) {
    if (!fragments || PDTValue === undefined)
      return null;

    // if less than start
    let firstSegment = fragments[0];

    if (PDTValue < firstSegment.pdt)
      return null;

    let lastSegment = fragments[fragments.length - 1];

    if (PDTValue >= lastSegment.endPdt)
      return null;

    return BinarySearch.search(fragments, function (frag) {
      return PDTValue < frag.pdt ? -1 : PDTValue >= frag.endPdt ? 1 : 0;
    });
  }

  _findFragmentBySN (fragPrevious, fragments, bufferEnd, end) {
    const config = this.hls.config;
    let foundFrag;
    let maxFragLookUpTolerance = config.maxFragLookUpTolerance;
    const fragNext = fragPrevious ? fragments[fragPrevious.sn - fragments[0].sn + 1] : undefined;
    let fragmentWithinToleranceTest = (candidate) => {
      // offset should be within fragment boundary - config.maxFragLookUpTolerance
      // this is to cope with situations like
      // bufferEnd = 9.991
      // frag[Ø] : [0,10]
      // frag[1] : [10,20]
      // bufferEnd is within frag[0] range ... although what we are expecting is to return frag[1] here
      //              frag start               frag start+duration
      //                  |-----------------------------|
      //              <--->                         <--->
      //  ...--------><-----------------------------><---------....
      // previous frag         matching fragment         next frag
      //  return -1             return 0                 return 1
      // logger.log(`level/sn/start/end/bufEnd:${level}/${candidate.sn}/${candidate.start}/${(candidate.start+candidate.duration)}/${bufferEnd}`);
      // Set the lookup tolerance to be small enough to detect the current segment - ensures we don't skip over very small segments
      let candidateLookupTolerance = Math.min(maxFragLookUpTolerance, candidate.duration + (candidate.deltaPTS ? candidate.deltaPTS : 0));
      if (candidate.start + candidate.duration - candidateLookupTolerance <= bufferEnd)
        return 1;
      // if maxFragLookUpTolerance will have negative value then don't return -1 for first element
      else if (candidate.start - candidateLookupTolerance > bufferEnd && candidate.start)
        return -1;

      return 0;
    };

    if (bufferEnd < end) {
      if (bufferEnd > end - maxFragLookUpTolerance)
        maxFragLookUpTolerance = 0;

      // Prefer the next fragment if it's within tolerance
      if (fragNext && !fragmentWithinToleranceTest(fragNext))
        foundFrag = fragNext;
      else
        foundFrag = BinarySearch.search(fragments, fragmentWithinToleranceTest);
    }
    return foundFrag;
  }

  _findFragment (start, fragPrevious, fragLen, fragments, bufferEnd, end, levelDetails) {
    const config = this.hls.config;
    let frag;
    let foundFrag;

    if (bufferEnd < end) {
      if (!levelDetails.programDateTime) { // Uses buffer and sequence number to calculate switch segment (required if using EXT-X-DISCONTINUITY-SEQUENCE)
        foundFrag = this._findFragmentBySN(fragPrevious, fragments, bufferEnd, end);
      } else { // Relies on PDT in order to switch bitrates (Support EXT-X-DISCONTINUITY without EXT-X-DISCONTINUITY-SEQUENCE)
        foundFrag = this._findFragmentByPDT(fragments, fragPrevious ? fragPrevious.endPdt + 1 : bufferEnd + (levelDetails.programDateTime ? Date.parse(levelDetails.programDateTime) : 0));
      }
    } else {
      // reach end of playlist
      foundFrag = fragments[fragLen - 1];
    }
    if (foundFrag) {
      frag = foundFrag;
      const curSNIdx = frag.sn - levelDetails.startSN;
      const sameLevel = fragPrevious && frag.level === fragPrevious.level;
      const prevFrag = fragments[curSNIdx - 1];
      const nextFrag = fragments[curSNIdx + 1];
      // logger.log('find SN matching with pos:' +  bufferEnd + ':' + frag.sn);
      if (fragPrevious && frag.sn === fragPrevious.sn) {
        if (sameLevel && !frag.backtracked) {
          if (frag.sn < levelDetails.endSN) {
            let deltaPTS = fragPrevious.deltaPTS;
            // if there is a significant delta between audio and video, larger than max allowed hole,
            // and if previous remuxed fragment did not start with a keyframe. (fragPrevious.dropped)
            // let's try to load previous fragment again to get last keyframe
            // then we will reload again current fragment (that way we should be able to fill the buffer hole ...)
            if (deltaPTS && deltaPTS > config.maxBufferHole && fragPrevious.dropped && curSNIdx) {
              frag = prevFrag;
              logger.warn('SN just loaded, with large PTS gap between audio and video, maybe frag is not starting with a keyframe ? load previous one to try to overcome this');
            } else {
              frag = nextFrag;
              logger.log(`SN just loaded, load next one: ${frag.sn}`);
            }
          } else {
            frag = null;
          }
        } else if (frag.backtracked) {
          // Only backtrack a max of 1 consecutive fragment to prevent sliding back too far when little or no frags start with keyframes
          if (nextFrag && nextFrag.backtracked) {
            logger.warn(`Already backtracked from fragment ${nextFrag.sn}, will not backtrack to fragment ${frag.sn}. Loading fragment ${nextFrag.sn}`);
            frag = nextFrag;
          } else {
            // If a fragment has dropped frames and it's in a same level/sequence, load the previous fragment to try and find the keyframe
            // Reset the dropped count now since it won't be reset until we parse the fragment again, which prevents infinite backtracking on the same segment
            logger.warn('Loaded fragment with dropped frames, backtracking 1 segment to find a keyframe');
            frag.dropped = 0;
            if (prevFrag) {
              frag = prevFrag;
              frag.backtracked = true;
            } else if (curSNIdx) {
              // can't backtrack on very first fragment
              frag = null;
            }
          }
        }
      }
    }
    return frag;
  }

  _loadFragmentOrKey (frag, level, levelDetails, pos, bufferEnd) {
    // logger.log('loading frag ' + i +',pos/bufEnd:' + pos.toFixed(3) + '/' + bufferEnd.toFixed(3));
    if ((frag.decryptdata && frag.decryptdata.uri != null) && (frag.decryptdata.key == null)) {
      logger.log(`Loading key for ${frag.sn} of [${levelDetails.startSN} ,${levelDetails.endSN}],level ${level}`);
      this.state = State.KEY_LOADING;
      this.hls.trigger(Event.KEY_LOADING, { frag });
    } else {
      logger.log(`Loading ${frag.sn} of [${levelDetails.startSN} ,${levelDetails.endSN}],level ${level}, currentTime:${pos.toFixed(3)},bufferEnd:${bufferEnd.toFixed(3)}`);
      // Check if fragment is not loaded
      let fragState = this.fragmentTracker.getState(frag);

      this.fragCurrent = frag;
      this.startFragRequested = true;
      // Don't update nextLoadPosition for fragments which are not buffered
      if (!isNaN(frag.sn) && !frag.bitrateTest)
        this.nextLoadPosition = frag.start + frag.duration;

      // Allow backtracked fragments to load
      if (frag.backtracked || fragState === FragmentState.NOT_LOADED) {
        frag.autoLevel = this.hls.autoLevelEnabled;
        frag.bitrateTest = this.bitrateTest;

        this.hls.trigger(Event.FRAG_LOADING, { frag });
        // lazy demuxer init, as this could take some time ... do it during frag loading
        if (!this.demuxer)
          this.demuxer = new Demuxer(this.hls, 'main');

        this.state = State.FRAG_LOADING;
      } else if (fragState === FragmentState.APPENDING) {
        // Lower the buffer size and try again
        if (this._reduceMaxBufferLength(frag.duration))
          this.fragmentTracker.removeFragment(frag);
      }
    }
  }

  set state (nextState) {
    if (this.state !== nextState) {
      const previousState = this.state;
      this._state = nextState;
      logger.log(`main stream:${previousState}->${nextState}`);
      this.hls.trigger(Event.STREAM_STATE_TRANSITION, { previousState, nextState });
    }
  }

  get state () {
    return this._state;
  }

  getBufferedFrag (position) {
    return this.fragmentTracker.getBufferedFrag(position, PlaylistLoader.LevelType.MAIN);
  }

  get currentLevel () {
    let media = this.media;
    if (media) {
      const frag = this.getBufferedFrag(media.currentTime);
      if (frag)
        return frag.level;
    }
    return -1;
  }

  get nextBufferedFrag () {
    let media = this.media;
    if (media) {
      // first get end range of current fragment
      return this.followingBufferedFrag(this.getBufferedFrag(media.currentTime));
    } else {
      return null;
    }
  }

  followingBufferedFrag (frag) {
    if (frag) {
      // try to get range of next fragment (500ms after this range)
      return this.getBufferedFrag(frag.endPTS + 0.5);
    }
    return null;
  }

  get nextLevel () {
    const frag = this.nextBufferedFrag;
    if (frag)
      return frag.level;
    else
      return -1;
  }

  _checkFragmentChanged () {
    let fragPlayingCurrent, currentTime, video = this.media;
    if (video && video.readyState && video.seeking === false) {
      currentTime = video.currentTime;
      /* if video element is in seeked state, currentTime can only increase.
        (assuming that playback rate is positive ...)
        As sometimes currentTime jumps back to zero after a
        media decode error, check this, to avoid seeking back to
        wrong position after a media decode error
      */
      if (currentTime > video.playbackRate * this.lastCurrentTime)
        this.lastCurrentTime = currentTime;

      if (BufferHelper.isBuffered(video, currentTime)) {
        fragPlayingCurrent = this.getBufferedFrag(currentTime);
      } else if (BufferHelper.isBuffered(video, currentTime + 0.1)) {
        /* ensure that FRAG_CHANGED event is triggered at startup,
          when first video frame is displayed and playback is paused.
          add a tolerance of 100ms, in case current position is not buffered,
          check if current pos+100ms is buffered and use that buffer range
          for FRAG_CHANGED event reporting */
        fragPlayingCurrent = this.getBufferedFrag(currentTime + 0.1);
      }
      if (fragPlayingCurrent) {
        let fragPlaying = fragPlayingCurrent;
        if (fragPlaying !== this.fragPlaying) {
          this.hls.trigger(Event.FRAG_CHANGED, { frag: fragPlaying });
          const fragPlayingLevel = fragPlaying.level;
          if (!this.fragPlaying || this.fragPlaying.level !== fragPlayingLevel)
            this.hls.trigger(Event.LEVEL_SWITCHED, { level: fragPlayingLevel });

          this.fragPlaying = fragPlaying;
        }
      }
    }
  }

  /*
    on immediate level switch :
     - pause playback if playing
     - cancel any pending load request
     - and trigger a buffer flush
  */
  immediateLevelSwitch () {
    logger.log('immediateLevelSwitch');
    if (!this.immediateSwitch) {
      this.immediateSwitch = true;
      let media = this.media, previouslyPaused;
      if (media) {
        previouslyPaused = media.paused;
        media.pause();
      } else {
        // don't restart playback after instant level switch in case media not attached
        previouslyPaused = true;
      }
      this.previouslyPaused = previouslyPaused;
    }
    let fragCurrent = this.fragCurrent;
    if (fragCurrent && fragCurrent.loader)
      fragCurrent.loader.abort();

    this.fragCurrent = null;
    // flush everything
    this.flushMainBuffer(0, Number.POSITIVE_INFINITY);
  }

  /**
   * on immediate level switch end, after new fragment has been buffered:
   * - nudge video decoder by slightly adjusting video currentTime (if currentTime buffered)
   * - resume the playback if needed
   */
  immediateLevelSwitchEnd () {
    const media = this.media;
    if (media && media.buffered.length) {
      this.immediateSwitch = false;
      if (BufferHelper.isBuffered(media, media.currentTime)) {
        // only nudge if currentTime is buffered
        media.currentTime -= 0.0001;
      }
      if (!this.previouslyPaused)
        media.play();
    }
  }

  /**
   * try to switch ASAP without breaking video playback:
   * in order to ensure smooth but quick level switching,
   * we need to find the next flushable buffer range
   * we should take into account new segment fetch time
   */
  nextLevelSwitch () {
    const media = this.media;
    // ensure that media is defined and that metadata are available (to retrieve currentTime)
    if (media && media.readyState) {
      let fetchdelay, fragPlayingCurrent, nextBufferedFrag;
      fragPlayingCurrent = this.getBufferedFrag(media.currentTime);
      if (fragPlayingCurrent && fragPlayingCurrent.startPTS > 1) {
        // flush buffer preceding current fragment (flush until current fragment start offset)
        // minus 1s to avoid video freezing, that could happen if we flush keyframe of current video ...
        this.flushMainBuffer(0, fragPlayingCurrent.startPTS - 1);
      }
      if (!media.paused) {
        // add a safety delay of 1s
        let nextLevelId = this.hls.nextLoadLevel, nextLevel = this.levels[nextLevelId], fragLastKbps = this.fragLastKbps;
        if (fragLastKbps && this.fragCurrent)
          fetchdelay = this.fragCurrent.duration * nextLevel.bitrate / (1000 * fragLastKbps) + 1;
        else
          fetchdelay = 0;
      } else {
        fetchdelay = 0;
      }
      // logger.log('fetchdelay:'+fetchdelay);
      // find buffer range that will be reached once new fragment will be fetched
      nextBufferedFrag = this.getBufferedFrag(media.currentTime + fetchdelay);
      if (nextBufferedFrag) {
        // we can flush buffer range following this one without stalling playback
        nextBufferedFrag = this.followingBufferedFrag(nextBufferedFrag);
        if (nextBufferedFrag) {
          // if we are here, we can also cancel any loading/demuxing in progress, as they are useless
          let fragCurrent = this.fragCurrent;
          if (fragCurrent && fragCurrent.loader)
            fragCurrent.loader.abort();

          this.fragCurrent = null;
          // start flush position is the start PTS of next buffered frag.
          // we use frag.naxStartPTS which is max(audio startPTS, video startPTS).
          // in case there is a small PTS Delta between audio and video, using maxStartPTS avoids flushing last samples from current fragment
          this.flushMainBuffer(nextBufferedFrag.maxStartPTS, Number.POSITIVE_INFINITY);
        }
      }
    }
  }

  flushMainBuffer (startOffset, endOffset) {
    this.state = State.BUFFER_FLUSHING;
    let flushScope = { startOffset: startOffset, endOffset: endOffset };
    // if alternate audio tracks are used, only flush video, otherwise flush everything
    if (this.altAudio)
      flushScope.type = 'video';

    this.hls.trigger(Event.BUFFER_FLUSHING, flushScope);
  }

  onMediaAttached (data) {
    let media = this.media = this.mediaBuffer = data.media;
    this.onvseeking = this.onMediaSeeking.bind(this);
    this.onvseeked = this.onMediaSeeked.bind(this);
    this.onvended = this.onMediaEnded.bind(this);
    media.addEventListener('seeking', this.onvseeking);
    media.addEventListener('seeked', this.onvseeked);
    media.addEventListener('ended', this.onvended);
    let config = this.config;
    if (this.levels && config.autoStartLoad)
      this.hls.startLoad(config.startPosition);
  }

  onMediaDetaching () {
    let media = this.media;
    if (media && media.ended) {
      logger.log('MSE detaching and video ended, reset startPosition');
      this.startPosition = this.lastCurrentTime = 0;
    }

    // reset fragment backtracked flag
    let levels = this.levels;
    if (levels) {
      levels.forEach(level => {
        if (level.details) {
          level.details.fragments.forEach(fragment => {
            fragment.backtracked = undefined;
          });
        }
      });
    }
    // remove video listeners
    if (media) {
      media.removeEventListener('seeking', this.onvseeking);
      media.removeEventListener('seeked', this.onvseeked);
      media.removeEventListener('ended', this.onvended);
      this.onvseeking = this.onvseeked = this.onvended = null;
    }
    this.media = this.mediaBuffer = null;
    this.loadedmetadata = false;
    this.stopLoad();
  }

  onMediaSeeking () {
    let media = this.media, currentTime = media ? media.currentTime : undefined, config = this.config;
    if (!isNaN(currentTime))
      logger.log(`media seeking to ${currentTime.toFixed(3)}`);

    let mediaBuffer = this.mediaBuffer ? this.mediaBuffer : media;
    let bufferInfo = BufferHelper.bufferInfo(mediaBuffer, currentTime, this.config.maxBufferHole);
    if (this.state === State.FRAG_LOADING) {
      let fragCurrent = this.fragCurrent;
      // check if we are seeking to a unbuffered area AND if frag loading is in progress
      if (bufferInfo.len === 0 && fragCurrent) {
        let tolerance = config.maxFragLookUpTolerance,
          fragStartOffset = fragCurrent.start - tolerance,
          fragEndOffset = fragCurrent.start + fragCurrent.duration + tolerance;
        // check if we seek position will be out of currently loaded frag range : if out cancel frag load, if in, don't do anything
        if (currentTime < fragStartOffset || currentTime > fragEndOffset) {
          if (fragCurrent.loader) {
            logger.log('seeking outside of buffer while fragment load in progress, cancel fragment load');
            fragCurrent.loader.abort();
          }
          this.fragCurrent = null;
          this.fragPrevious = null;
          // switch to IDLE state to load new fragment
          this.state = State.IDLE;
        } else {
          logger.log('seeking outside of buffer but within currently loaded fragment range');
        }
      }
    } else if (this.state === State.ENDED) {
      // if seeking to unbuffered area, clean up fragPrevious
      if (bufferInfo.len === 0)
        this.fragPrevious = 0;

      // switch to IDLE state to check for potential new fragment
      this.state = State.IDLE;
    }
    if (media)
      this.lastCurrentTime = currentTime;

    // in case seeking occurs although no media buffered, adjust startPosition and nextLoadPosition to seek target
    if (!this.loadedmetadata)
      this.nextLoadPosition = this.startPosition = currentTime;

    // tick to speed up processing
    this.tick();
  }

  onMediaSeeked () {
    const media = this.media, currentTime = media ? media.currentTime : undefined;
    if (!isNaN(currentTime))
      logger.log(`media seeked to ${currentTime.toFixed(3)}`);

    // tick to speed up FRAGMENT_PLAYING triggering
    this.tick();
  }

  onMediaEnded () {
    logger.log('media ended');
    // reset startPosition and lastCurrentTime to restart playback @ stream beginning
    this.startPosition = this.lastCurrentTime = 0;
  }

  onManifestLoading () {
    // reset buffer on manifest loading
    logger.log('trigger BUFFER_RESET');
    this.hls.trigger(Event.BUFFER_RESET);
    this.fragmentTracker.removeAllFragments();
    this.stalled = false;
    this.startPosition = this.lastCurrentTime = 0;
  }

  onManifestParsed (data) {
    let aac = false, heaac = false, codec;
    data.levels.forEach(level => {
      // detect if we have different kind of audio codecs used amongst playlists
      codec = level.audioCodec;
      if (codec) {
        if (codec.indexOf('mp4a.40.2') !== -1)
          aac = true;

        if (codec.indexOf('mp4a.40.5') !== -1)
          heaac = true;
      }
    });
    this.audioCodecSwitch = (aac && heaac);
    if (this.audioCodecSwitch)
      logger.log('both AAC/HE-AAC audio found in levels; declaring level codec as HE-AAC');

    this.levels = data.levels;
    this.startFragRequested = false;
    let config = this.config;
    if (config.autoStartLoad || this.forceStartLoad)
      this.hls.startLoad(config.startPosition);
  }

  onLevelLoaded (data) {
    const newDetails = data.details;
    const newLevelId = data.level;
    const lastLevel = this.levels[this.levelLastLoaded];
    const curLevel = this.levels[newLevelId];
    const duration = newDetails.totalduration;
    let sliding = 0;

    logger.log(`level ${newLevelId} loaded [${newDetails.startSN},${newDetails.endSN}],duration:${duration}`);

    if (newDetails.live) {
      let curDetails = curLevel.details;
      if (curDetails && newDetails.fragments.length > 0) {
        // we already have details for that level, merge them
        LevelHelper.mergeDetails(curDetails, newDetails);
        sliding = newDetails.fragments[0].start;
        this.liveSyncPosition = this.computeLivePosition(sliding, curDetails);
        if (newDetails.PTSKnown && !isNaN(sliding)) {
          logger.log(`live playlist sliding:${sliding.toFixed(3)}`);
        } else {
          logger.log('live playlist - outdated PTS, unknown sliding');
          alignDiscontinuities(this.fragPrevious, lastLevel, newDetails);
        }
      } else {
        logger.log('live playlist - first load, unknown sliding');
        newDetails.PTSKnown = false;
        alignDiscontinuities(this.fragPrevious, lastLevel, newDetails);
      }
    } else {
      newDetails.PTSKnown = false;
    }
    // override level info
    curLevel.details = newDetails;
    this.levelLastLoaded = newLevelId;
    this.hls.trigger(Event.LEVEL_UPDATED, { details: newDetails, level: newLevelId });

    if (this.startFragRequested === false) {
    // compute start position if set to -1. use it straight away if value is defined
      if (this.startPosition === -1 || this.lastCurrentTime === -1) {
        // first, check if start time offset has been set in playlist, if yes, use this value
        let startTimeOffset = newDetails.startTimeOffset;
        if (!isNaN(startTimeOffset)) {
          if (startTimeOffset < 0) {
            logger.log(`negative start time offset ${startTimeOffset}, count from end of last fragment`);
            startTimeOffset = sliding + duration + startTimeOffset;
          }
          logger.log(`start time offset found in playlist, adjust startPosition to ${startTimeOffset}`);
          this.startPosition = startTimeOffset;
        } else {
          // if live playlist, set start position to be fragment N-this.config.liveSyncDurationCount (usually 3)
          if (newDetails.live) {
            this.startPosition = this.computeLivePosition(sliding, newDetails);
            logger.log(`configure startPosition to ${this.startPosition}`);
          } else {
            this.startPosition = 0;
          }
        }
        this.lastCurrentTime = this.startPosition;
      }
      this.nextLoadPosition = this.startPosition;
    }
    // only switch batck to IDLE state if we were waiting for level to start downloading a new fragment
    if (this.state === State.WAITING_LEVEL)
      this.state = State.IDLE;

    // trigger handler right now
    this.tick();
  }

  onKeyLoaded () {
    if (this.state === State.KEY_LOADING) {
      this.state = State.IDLE;
      this.tick();
    }
  }

  onFragLoaded (data) {
    let fragCurrent = this.fragCurrent,
      fragLoaded = data.frag;
    if (this.state === State.FRAG_LOADING &&
        fragCurrent &&
        fragLoaded.type === 'main' &&
        fragLoaded.level === fragCurrent.level &&
        fragLoaded.sn === fragCurrent.sn) {
      let stats = data.stats,
        currentLevel = this.levels[fragCurrent.level],
        details = currentLevel.details;
      logger.log(`Loaded  ${fragCurrent.sn} of [${details.startSN} ,${details.endSN}],level ${fragCurrent.level}`);
      // reset frag bitrate test in any case after frag loaded event
      this.bitrateTest = false;
      this.stats = stats;
      // if this frag was loaded to perform a bitrate test AND if hls.nextLoadLevel is greater than 0
      // then this means that we should be able to load a fragment at a higher quality level
      if (fragLoaded.bitrateTest === true && this.hls.nextLoadLevel) {
        // switch back to IDLE state ... we just loaded a fragment to determine adequate start bitrate and initialize autoswitch algo
        this.state = State.IDLE;
        this.startFragRequested = false;
        stats.tparsed = stats.tbuffered = performance.now();
        this.hls.trigger(Event.FRAG_BUFFERED, { stats: stats, frag: fragCurrent, id: 'main' });
        this.tick();
      } else if (fragLoaded.sn === 'initSegment') {
        this.state = State.IDLE;
        stats.tparsed = stats.tbuffered = performance.now();
        details.initSegment.data = data.payload;
        this.hls.trigger(Event.FRAG_BUFFERED, { stats: stats, frag: fragCurrent, id: 'main' });
        this.tick();
      } else {
        this.state = State.PARSING;
        // transmux the MPEG-TS data to ISO-BMFF segments
        let duration = details.totalduration,
          level = fragCurrent.level,
          sn = fragCurrent.sn,
          audioCodec = this.config.defaultAudioCodec || currentLevel.audioCodec;
        if (this.audioCodecSwap) {
          logger.log('swapping playlist audio codec');
          if (audioCodec === undefined)
            audioCodec = this.lastAudioCodec;

          if (audioCodec) {
            if (audioCodec.indexOf('mp4a.40.5') !== -1)
              audioCodec = 'mp4a.40.2';
            else
              audioCodec = 'mp4a.40.5';
          }
        }
        this.pendingBuffering = true;
        this.appended = false;
        logger.log(`Parsing ${sn} of [${details.startSN} ,${details.endSN}],level ${level}, cc ${fragCurrent.cc}`);
        let demuxer = this.demuxer;
        if (!demuxer)
          demuxer = this.demuxer = new Demuxer(this.hls, 'main');

        // time Offset is accurate if level PTS is known, or if playlist is not sliding (not live) and if media is not seeking (this is to overcome potential timestamp drifts between playlists and fragments)
        let media = this.media;
        let mediaSeeking = media && media.seeking;
        let accurateTimeOffset = !mediaSeeking && (details.PTSKnown || !details.live);
        let initSegmentData = details.initSegment ? details.initSegment.data : [];
        demuxer.push(data.payload, initSegmentData, audioCodec, currentLevel.videoCodec, fragCurrent, duration, accurateTimeOffset, undefined);
      }
    }
    this.fragLoadError = 0;
  }

  onFragParsingInitSegment (data) {
    const fragCurrent = this.fragCurrent;
    const fragNew = data.frag;

    if (fragCurrent &&
        data.id === 'main' &&
        fragNew.sn === fragCurrent.sn &&
        fragNew.level === fragCurrent.level &&
        this.state === State.PARSING) {
      let tracks = data.tracks, trackName, track;

      // if audio track is expected to come from audio stream controller, discard any coming from main
      if (tracks.audio && this.altAudio)
        delete tracks.audio;

      // include levelCodec in audio and video tracks
      track = tracks.audio;
      if (track) {
        let audioCodec = this.levels[this.level].audioCodec,
          ua = navigator.userAgent.toLowerCase();
        if (audioCodec && this.audioCodecSwap) {
          logger.log('swapping playlist audio codec');
          if (audioCodec.indexOf('mp4a.40.5') !== -1)
            audioCodec = 'mp4a.40.2';
          else
            audioCodec = 'mp4a.40.5';
        }
        // in case AAC and HE-AAC audio codecs are signalled in manifest
        // force HE-AAC , as it seems that most browsers prefers that way,
        // except for mono streams OR on FF
        // these conditions might need to be reviewed ...
        if (this.audioCodecSwitch) {
          // don't force HE-AAC if mono stream
          if (track.metadata.channelCount !== 1 &&
            // don't force HE-AAC if firefox
            ua.indexOf('firefox') === -1)
            audioCodec = 'mp4a.40.5';
        }
        // HE-AAC is broken on Android, always signal audio codec as AAC even if variant manifest states otherwise
        if (ua.indexOf('android') !== -1 && track.container !== 'audio/mpeg') { // Exclude mpeg audio
          audioCodec = 'mp4a.40.2';
          logger.log(`Android: force audio codec to ${audioCodec}`);
        }
        track.levelCodec = audioCodec;
        track.id = data.id;
      }
      track = tracks.video;
      if (track) {
        track.levelCodec = this.levels[this.level].videoCodec;
        track.id = data.id;
      }
      this.hls.trigger(Event.BUFFER_CODECS, tracks);
      // loop through tracks that are going to be provided to bufferController
      for (trackName in tracks) {
        track = tracks[trackName];
        logger.log(`main track:${trackName},container:${track.container},codecs[level/parsed]=[${track.levelCodec}/${track.codec}]`);
        let initSegment = track.initSegment;
        if (initSegment) {
          this.appended = true;
          // arm pending Buffering flag before appending a segment
          this.pendingBuffering = true;
          this.hls.trigger(Event.BUFFER_APPENDING, { type: trackName, data: initSegment, parent: 'main', content: 'initSegment' });
        }
      }
      // trigger handler right now
      this.tick();
    }
  }

  onFragParsingData (data) {
    const fragCurrent = this.fragCurrent;
    const fragNew = data.frag;
    if (fragCurrent &&
        data.id === 'main' &&
        fragNew.sn === fragCurrent.sn &&
        fragNew.level === fragCurrent.level &&
        !(data.type === 'audio' && this.altAudio) && // filter out main audio if audio track is loaded through audio stream controller
        this.state === State.PARSING) {
      let level = this.levels[this.level],
        frag = fragCurrent;
      if (isNaN(data.endPTS)) {
        data.endPTS = data.startPTS + fragCurrent.duration;
        data.endDTS = data.startDTS + fragCurrent.duration;
      }

      if (data.hasAudio === true)
        frag.addElementaryStream(Fragment.ElementaryStreamTypes.AUDIO);

      if (data.hasVideo === true)
        frag.addElementaryStream(Fragment.ElementaryStreamTypes.VIDEO);

      logger.log(`Parsed ${data.type},PTS:[${data.startPTS.toFixed(3)},${data.endPTS.toFixed(3)}],DTS:[${data.startDTS.toFixed(3)}/${data.endDTS.toFixed(3)}],nb:${data.nb},dropped:${data.dropped || 0}`);

      // Detect gaps in a fragment  and try to fix it by finding a keyframe in the previous fragment (see _findFragments)
      if (data.type === 'video') {
        frag.dropped = data.dropped;
        if (frag.dropped) {
          if (!frag.backtracked) {
            const levelDetails = level.details;
            if (levelDetails && frag.sn === levelDetails.startSN) {
              logger.warn('missing video frame(s) on first frag, appending with gap');
            } else {
              logger.warn('missing video frame(s), backtracking fragment');
              // Return back to the IDLE state without appending to buffer
              // Causes findFragments to backtrack a segment and find the keyframe
              // Audio fragments arriving before video sets the nextLoadPosition, causing _findFragments to skip the backtracked fragment
              this.fragmentTracker.removeFragment(frag);
              frag.backtracked = true;
              this.nextLoadPosition = data.startPTS;
              this.state = State.IDLE;
              this.fragPrevious = frag;
              this.tick();
              return;
            }
          } else {
            logger.warn('Already backtracked on this fragment, appending with the gap');
          }
        } else {
          // Only reset the backtracked flag if we've loaded the frag without any dropped frames
          frag.backtracked = false;
        }
      }

      let drift = LevelHelper.updateFragPTSDTS(level.details, frag, data.startPTS, data.endPTS, data.startDTS, data.endDTS),
        hls = this.hls;
      hls.trigger(Event.LEVEL_PTS_UPDATED, { details: level.details, level: this.level, drift: drift, type: data.type, start: data.startPTS, end: data.endPTS });
      // has remuxer dropped video frames located before first keyframe ?
      [data.data1, data.data2].forEach(buffer => {
        // only append in PARSING state (rationale is that an appending error could happen synchronously on first segment appending)
        // in that case it is useless to append following segments
        if (buffer && buffer.length && this.state === State.PARSING) {
          this.appended = true;
          // arm pending Buffering flag before appending a segment
          this.pendingBuffering = true;
          hls.trigger(Event.BUFFER_APPENDING, { type: data.type, data: buffer, parent: 'main', content: 'data' });
        }
      });
      // trigger handler right now
      this.tick();
    }
  }

  onFragParsed (data) {
    const fragCurrent = this.fragCurrent;
    const fragNew = data.frag;
    if (fragCurrent &&
        data.id === 'main' &&
        fragNew.sn === fragCurrent.sn &&
        fragNew.level === fragCurrent.level &&
        this.state === State.PARSING) {
      this.stats.tparsed = performance.now();
      this.state = State.PARSED;
      this._checkAppendedParsed();
    }
  }

  onAudioTrackSwitching (data) {
    // if any URL found on new audio track, it is an alternate audio track
    let altAudio = !!data.url,
      trackId = data.id;
    // if we switch on main audio, ensure that main fragment scheduling is synced with media.buffered
    // don't do anything if we switch to alt audio: audio stream controller is handling it.
    // we will just have to change buffer scheduling on audioTrackSwitched
    if (!altAudio) {
      if (this.mediaBuffer !== this.media) {
        logger.log('switching on main audio, use media.buffered to schedule main fragment loading');
        this.mediaBuffer = this.media;
        let fragCurrent = this.fragCurrent;
        // we need to refill audio buffer from main: cancel any frag loading to speed up audio switch
        if (fragCurrent.loader) {
          logger.log('switching to main audio track, cancel main fragment load');
          fragCurrent.loader.abort();
        }
        this.fragCurrent = null;
        this.fragPrevious = null;
        // destroy demuxer to force init segment generation (following audio switch)
        if (this.demuxer) {
          this.demuxer.destroy();
          this.demuxer = null;
        }
        // switch to IDLE state to load new fragment
        this.state = State.IDLE;
      }
      let hls = this.hls;
      // switching to main audio, flush all audio and trigger track switched
      hls.trigger(Event.BUFFER_FLUSHING, { startOffset: 0, endOffset: Number.POSITIVE_INFINITY, type: 'audio' });
      hls.trigger(Event.AUDIO_TRACK_SWITCHED, { id: trackId });
      this.altAudio = false;
    }
  }

  onAudioTrackSwitched (data) {
    let trackId = data.id,
      altAudio = !!this.hls.audioTracks[trackId].url;
    if (altAudio) {
      let videoBuffer = this.videoBuffer;
      // if we switched on alternate audio, ensure that main fragment scheduling is synced with video sourcebuffer buffered
      if (videoBuffer && this.mediaBuffer !== videoBuffer) {
        logger.log('switching on alternate audio, use video.buffered to schedule main fragment loading');
        this.mediaBuffer = videoBuffer;
      }
    }
    this.altAudio = altAudio;
    this.tick();
  }

  onBufferCreated (data) {
    let tracks = data.tracks, mediaTrack, name, alternate = false;
    for (let type in tracks) {
      let track = tracks[type];
      if (track.id === 'main') {
        name = type;
        mediaTrack = track;
        // keep video source buffer reference
        if (type === 'video')
          this.videoBuffer = tracks[type].buffer;
      } else {
        alternate = true;
      }
    }
    if (alternate && mediaTrack) {
      logger.log(`alternate track found, use ${name}.buffered to schedule main fragment loading`);
      this.mediaBuffer = mediaTrack.buffer;
    } else {
      this.mediaBuffer = this.media;
    }
  }

  onBufferAppended (data) {
    if (data.parent === 'main') {
      const state = this.state;
      if (state === State.PARSING || state === State.PARSED) {
        // check if all buffers have been appended
        this.pendingBuffering = (data.pending > 0);
        this._checkAppendedParsed();
      }
    }
  }

  _checkAppendedParsed () {
    // trigger handler right now
    if (this.state === State.PARSED && (!this.appended || !this.pendingBuffering)) {
      const frag = this.fragCurrent;
      if (frag) {
        const media = this.mediaBuffer ? this.mediaBuffer : this.media;
        logger.log(`main buffered : ${TimeRanges.toString(media.buffered)}`);
        this.fragPrevious = frag;
        const stats = this.stats;
        stats.tbuffered = performance.now();
        // we should get rid of this.fragLastKbps
        this.fragLastKbps = Math.round(8 * stats.total / (stats.tbuffered - stats.tfirst));
        this.hls.trigger(Event.FRAG_BUFFERED, { stats: stats, frag: frag, id: 'main' });
        this.state = State.IDLE;
      }
      this.tick();
    }
  }

  onError (data) {
    let frag = data.frag || this.fragCurrent;
    // don't handle frag error not related to main fragment
    if (frag && frag.type !== 'main')
      return;

    // 0.5 : tolerance needed as some browsers stalls playback before reaching buffered end
    let mediaBuffered = !!this.media && BufferHelper.isBuffered(this.media, this.media.currentTime) && BufferHelper.isBuffered(this.media, this.media.currentTime + 0.5);

    switch (data.details) {
    case ErrorDetails.FRAG_LOAD_ERROR:
    case ErrorDetails.FRAG_LOAD_TIMEOUT:
    case ErrorDetails.KEY_LOAD_ERROR:
    case ErrorDetails.KEY_LOAD_TIMEOUT:
      if (!data.fatal) {
        // keep retrying until the limit will be reached
        if ((this.fragLoadError + 1) <= this.config.fragLoadingMaxRetry) {
          // exponential backoff capped to config.fragLoadingMaxRetryTimeout
          let delay = Math.min(Math.pow(2, this.fragLoadError) * this.config.fragLoadingRetryDelay, this.config.fragLoadingMaxRetryTimeout);
          logger.warn(`mediaController: frag loading failed, retry in ${delay} ms`);
          this.retryDate = performance.now() + delay;
          // retry loading state
          // if loadedmetadata is not set, it means that we are emergency switch down on first frag
          // in that case, reset startFragRequested flag
          if (!this.loadedmetadata) {
            this.startFragRequested = false;
            this.nextLoadPosition = this.startPosition;
          }
          this.fragLoadError++;
          this.state = State.FRAG_LOADING_WAITING_RETRY;
        } else {
          logger.error(`mediaController: ${data.details} reaches max retry, redispatch as fatal ...`);
          // switch error to fatal
          data.fatal = true;
          this.state = State.ERROR;
        }
      }
      break;
    case ErrorDetails.LEVEL_LOAD_ERROR:
    case ErrorDetails.LEVEL_LOAD_TIMEOUT:
      if (this.state !== State.ERROR) {
        if (data.fatal) {
          // if fatal error, stop processing
          this.state = State.ERROR;
          logger.warn(`streamController: ${data.details},switch to ${this.state} state ...`);
        } else {
          // in case of non fatal error while loading level, if level controller is not retrying to load level , switch back to IDLE
          if (!data.levelRetry && this.state === State.WAITING_LEVEL)
            this.state = State.IDLE;
        }
      }
      break;
    case ErrorDetails.BUFFER_FULL_ERROR:
      // if in appending state
      if (data.parent === 'main' && (this.state === State.PARSING || this.state === State.PARSED)) {
        // reduce max buf len if current position is buffered
        if (mediaBuffered) {
          this._reduceMaxBufferLength(this.config.maxBufferLength);
          this.state = State.IDLE;
        } else {
          // current position is not buffered, but browser is still complaining about buffer full error
          // this happens on IE/Edge, refer to https://github.com/video-dev/hls.js/pull/708
          // in that case flush the whole buffer to recover
          logger.warn('buffer full error also media.currentTime is not buffered, flush everything');
          this.fragCurrent = null;
          // flush everything
          this.flushMainBuffer(0, Number.POSITIVE_INFINITY);
        }
      }
      break;
    default:
      break;
    }
  }

  _reduceMaxBufferLength (minLength) {
    let config = this.config;
    if (config.maxMaxBufferLength >= minLength) {
      // reduce max buffer length as it might be too high. we do this to avoid loop flushing ...
      config.maxMaxBufferLength /= 2;
      logger.warn(`main:reduce max buffer length to ${config.maxMaxBufferLength}s`);
      return true;
    }
    return false;
  }

  _checkBuffer () {
    let media = this.media,
      config = this.config;
    // if ready state different from HAVE_NOTHING (numeric value 0), we are allowed to seek
    if (media && media.readyState) {
      let currentTime = media.currentTime,
        mediaBuffer = this.mediaBuffer ? this.mediaBuffer : media,
        buffered = mediaBuffer.buffered;
      // adjust currentTime to start position on loaded metadata
      if (!this.loadedmetadata && buffered.length) {
        this.loadedmetadata = true;
        // only adjust currentTime if different from startPosition or if startPosition not buffered
        // at that stage, there should be only one buffered range, as we reach that code after first fragment has been buffered
<<<<<<< HEAD
        const startPosition = media.seeking ? currentTime : this.startPosition;
=======
        let startPosition = media.seeking ? currentTime : this.startPosition,
          startPositionBuffered = BufferHelper.isBuffered(mediaBuffer, startPosition),
          firstbufferedPosition = buffered.start(0),
          startNotBufferedButClose = !startPositionBuffered && (Math.abs(startPosition - firstbufferedPosition) < config.maxSeekHole);
>>>>>>> f44dd24d
        // if currentTime not matching with expected startPosition or startPosition not buffered but close to first buffered
        if (currentTime !== startPosition) {
          // if startPosition not buffered, let's seek to buffered.start(0)
<<<<<<< HEAD
          logger.log(`target start position not buffered, seek to buffered.start(0) ${startPosition} from current time ${currentTime}`);
=======
          if (startNotBufferedButClose) {
            startPosition = firstbufferedPosition;
            logger.log(`target start position not buffered, seek to buffered.start(0) ${startPosition}`);
          }
          logger.log(`adjust currentTime from ${currentTime} to ${startPosition}`);
>>>>>>> f44dd24d
          media.currentTime = startPosition;
        }
      } else if (this.immediateSwitch) {
        this.immediateLevelSwitchEnd();
      } else {
<<<<<<< HEAD
        let bufferInfo = BufferHelper.bufferInfo(media,currentTime,config.maxBufferHole),
            expectedPlaying = !((media.paused && media.readyState > 1) || // not playing when media is paused and sufficiently buffered
                                media.ended  || // not playing when media is ended
=======
        let bufferInfo = BufferHelper.bufferInfo(media, currentTime, config.maxBufferHole),
          expectedPlaying = !(media.paused || // not playing when media is paused
                                media.ended || // not playing when media is ended
>>>>>>> f44dd24d
                                media.buffered.length === 0), // not playing if nothing buffered
          jumpThreshold = 0.5, // tolerance needed as some browsers stalls playback before reaching buffered range end
          playheadMoving = currentTime !== this.lastCurrentTime;

        if (playheadMoving) {
          // played moving, but was previously stalled => now not stuck anymore
          if (this.stallReported) {
            logger.warn(`playback not stuck anymore @${currentTime}, after ${Math.round(performance.now() - this.stalled)}ms`);
            this.stallReported = false;
          }
          this.stalled = undefined;
          this.nudgeRetry = 0;
        } else {
          // playhead not moving
          if (expectedPlaying) {
            // playhead not moving BUT media expected to play
            const tnow = performance.now();
            const hls = this.hls;
            if (!this.stalled) {
              // stall just detected, store current time
              this.stalled = tnow;
              this.stallReported = false;
            } else {
              // playback already stalled, check stalling duration
              // if stalling for more than a given threshold, let's try to recover
              const stalledDuration = tnow - this.stalled;
              const bufferLen = bufferInfo.len;
              let nudgeRetry = this.nudgeRetry || 0;
              // Check if fragment is broken
              let partial = this.fragmentTracker.getPartialFragment(currentTime);
              if (partial !== null) {
                let lastEndTime = 0;
                // Check if currentTime is between unbuffered regions of partial fragments
                for (let i = 0; i < media.buffered.length; i++) {
                  let startTime = media.buffered.start(i);
                  if (currentTime >= lastEndTime && currentTime < startTime) {
                    media.currentTime = Math.max(startTime, media.currentTime + 0.1);
                    logger.warn(`skipping hole, adjusting currentTime from ${currentTime} to ${media.currentTime}`);
                    this.stalled = undefined;
                    hls.trigger(Event.ERROR, { type: ErrorTypes.MEDIA_ERROR, details: ErrorDetails.BUFFER_SEEK_OVER_HOLE, fatal: false, reason: `fragment loaded with buffer holes, seeking from ${currentTime} to ${media.currentTime}`, frag: partial });
                    return;
                  }
                  lastEndTime = media.buffered.end(i);
                }
              }
              if (bufferLen > jumpThreshold && stalledDuration > config.highBufferWatchdogPeriod * 1000) {
                // report stalled error once
                if (!this.stallReported) {
                  this.stallReported = true;
                  logger.warn(`playback stalling in high buffer @${currentTime}`);
                  hls.trigger(Event.ERROR, { type: ErrorTypes.MEDIA_ERROR, details: ErrorDetails.BUFFER_STALLED_ERROR, fatal: false, buffer: bufferLen });
                }
                // reset stalled so to rearm watchdog timer
                this.stalled = undefined;
                this.nudgeRetry = ++nudgeRetry;
                if (nudgeRetry < config.nudgeMaxRetry) {
                  const currentTime = media.currentTime;
                  const targetTime = currentTime + nudgeRetry * config.nudgeOffset;
                  logger.log(`adjust currentTime from ${currentTime} to ${targetTime}`);
                  // playback stalled in buffered area ... let's nudge currentTime to try to overcome this
                  media.currentTime = targetTime;
                  hls.trigger(Event.ERROR, { type: ErrorTypes.MEDIA_ERROR, details: ErrorDetails.BUFFER_NUDGE_ON_STALL, fatal: false });
                } else {
                  logger.error(`still stuck in high buffer @${currentTime} after ${config.nudgeMaxRetry}, raise fatal error`);
                  hls.trigger(Event.ERROR, { type: ErrorTypes.MEDIA_ERROR, details: ErrorDetails.BUFFER_STALLED_ERROR, fatal: true });
                }
              }
            }
          }
        }
      }
    }
  }

  onFragLoadEmergencyAborted () {
    this.state = State.IDLE;
    // if loadedmetadata is not set, it means that we are emergency switch down on first frag
    // in that case, reset startFragRequested flag
    if (!this.loadedmetadata) {
      this.startFragRequested = false;
      this.nextLoadPosition = this.startPosition;
    }
    this.tick();
  }

  onBufferFlushed () {
    /* after successful buffer flushing, filter flushed fragments from bufferedFrags
      use mediaBuffered instead of media (so that we will check against video.buffered ranges in case of alt audio track)
    */
    const media = this.mediaBuffer ? this.mediaBuffer : this.media;
    // filter fragments potentially evicted from buffer. this is to avoid memleak on live streams
    this.fragmentTracker.detectEvictedFragments(Fragment.ElementaryStreamTypes.VIDEO, media.buffered);

    // move to IDLE once flush complete. this should trigger new fragment loading
    this.state = State.IDLE;
    // reset reference to frag
    this.fragPrevious = null;
  }

  swapAudioCodec () {
    this.audioCodecSwap = !this.audioCodecSwap;
  }

  computeLivePosition (sliding, levelDetails) {
    let targetLatency = this.config.liveSyncDuration !== undefined ? this.config.liveSyncDuration : this.config.liveSyncDurationCount * levelDetails.targetduration;
    return sliding + Math.max(0, levelDetails.totalduration - targetLatency);
  }

  get liveSyncPosition () {
    return this._liveSyncPosition;
  }

  set liveSyncPosition (value) {
    this._liveSyncPosition = value;
  }
}
export default StreamController;<|MERGE_RESOLUTION|>--- conflicted
+++ resolved
@@ -1365,40 +1365,20 @@
         this.loadedmetadata = true;
         // only adjust currentTime if different from startPosition or if startPosition not buffered
         // at that stage, there should be only one buffered range, as we reach that code after first fragment has been buffered
-<<<<<<< HEAD
         const startPosition = media.seeking ? currentTime : this.startPosition;
-=======
-        let startPosition = media.seeking ? currentTime : this.startPosition,
-          startPositionBuffered = BufferHelper.isBuffered(mediaBuffer, startPosition),
-          firstbufferedPosition = buffered.start(0),
-          startNotBufferedButClose = !startPositionBuffered && (Math.abs(startPosition - firstbufferedPosition) < config.maxSeekHole);
->>>>>>> f44dd24d
         // if currentTime not matching with expected startPosition or startPosition not buffered but close to first buffered
         if (currentTime !== startPosition) {
           // if startPosition not buffered, let's seek to buffered.start(0)
-<<<<<<< HEAD
-          logger.log(`target start position not buffered, seek to buffered.start(0) ${startPosition} from current time ${currentTime}`);
-=======
-          if (startNotBufferedButClose) {
-            startPosition = firstbufferedPosition;
-            logger.log(`target start position not buffered, seek to buffered.start(0) ${startPosition}`);
-          }
-          logger.log(`adjust currentTime from ${currentTime} to ${startPosition}`);
->>>>>>> f44dd24d
+
+            logger.log(`target start position not buffered, seek to buffered.start(0) ${startPosition} from current time${currentTime} `);
           media.currentTime = startPosition;
         }
       } else if (this.immediateSwitch) {
         this.immediateLevelSwitchEnd();
       } else {
-<<<<<<< HEAD
-        let bufferInfo = BufferHelper.bufferInfo(media,currentTime,config.maxBufferHole),
-            expectedPlaying = !((media.paused && media.readyState > 1) || // not playing when media is paused and sufficiently buffered
-                                media.ended  || // not playing when media is ended
-=======
         let bufferInfo = BufferHelper.bufferInfo(media, currentTime, config.maxBufferHole),
-          expectedPlaying = !(media.paused || // not playing when media is paused
+          expectedPlaying = !((media.paused && media.readyState > 1) || // not playing when media is paused and sufficiently buffered
                                 media.ended || // not playing when media is ended
->>>>>>> f44dd24d
                                 media.buffered.length === 0), // not playing if nothing buffered
           jumpThreshold = 0.5, // tolerance needed as some browsers stalls playback before reaching buffered range end
           playheadMoving = currentTime !== this.lastCurrentTime;
