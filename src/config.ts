/**
 * HLS config
 */

import AbrController from './controller/abr-controller';
import BufferController from './controller/buffer-controller';
import CapLevelController from './controller/cap-level-controller';
import FPSController from './controller/fps-controller';
import XhrLoader from './utils/xhr-loader';
// import FetchLoader from './utils/fetch-loader';

import AudioTrackController from './controller/audio-track-controller';
import AudioStreamController from './controller/audio-stream-controller';

import * as Cues from './utils/cues';
import TimelineController from './controller/timeline-controller';
import SubtitleTrackController from './controller/subtitle-track-controller';
import { SubtitleStreamController } from './controller/subtitle-stream-controller';
import EMEController from './controller/eme-controller';
<<<<<<< HEAD
=======
import { requestMediaKeySystemAccess, MediaKeyFunc } from './utils/mediakeys-helper';
>>>>>>> 1434574d

type ABRControllerConfig = {
  abrEwmaFastLive: number,
  abrEwmaSlowLive: number,
  abrEwmaFastVoD: number,
  abrEwmaSlowVoD: number,
  abrEwmaDefaultEstimate: number,
  abrBandWidthFactor: number,
  abrBandWidthUpFactor: number,
  abrMaxWithRealBitrate: boolean,
  maxStarvationDelay: number,
  maxLoadingDelay: number,
};

export type BufferControllerConfig = {
  appendErrorMaxRetry: number,
  liveDurationInfinity: boolean,
  liveBackBufferLength: number,
};

type CapLevelControllerConfig = {
  capLevelToPlayerSize: boolean
};

<<<<<<< HEAD
type EMEControllerConfig = {
  emeEnabled: boolean,
  emeInitDataInFrag: boolean,
  requestMediaKeySystemAccessFunc: ((supportedConfigurations: MediaKeySystemConfiguration[]) => Promise<MediaKeySystemAccess>) | undefined,
  getEMEInitializationDataFunc: ((levelOrAudioTrack, initDataType: string | null, initData: ArrayBuffer | null) => Promise<EMEInitDataInfo>) | undefined,
  getEMELicenseFunc: ((levelOrAudioTrack, event: MediaKeyMessageEvent) => Promise<ArrayBuffer>) | undefined,
=======
export type EMEControllerConfig = {
  licenseXhrSetup?: (xhr: XMLHttpRequest, url: string) => void,
  emeEnabled: boolean,
  widevineLicenseUrl?: string,
  requestMediaKeySystemAccessFunc: MediaKeyFunc | null,
>>>>>>> 1434574d
};

export interface EMEInitDataInfo {
  initDataType: string,
  initData: ArrayBuffer
}

type FragmentLoaderConfig = {
  fLoader: any, // TODO(typescript-loader): Once Loader is typed fill this in

  fragLoadingTimeOut: number,
  fragLoadingMaxRetry: number,
  fragLoadingRetryDelay: number,
  fragLoadingMaxRetryTimeout: number,
};

type FPSControllerConfig = {
  capLevelOnFPSDrop: boolean,
  fpsDroppedMonitoringPeriod: number,
  fpsDroppedMonitoringThreshold: number,
};

type LevelControllerConfig = {
  startLevel?: number
};

type MP4RemuxerConfig = {
  stretchShortVideoTrack: boolean,
  maxAudioFramesDrift: number,
};

type PlaylistLoaderConfig = {
  pLoader: any, // TODO(typescript-loader): Once Loader is typed fill this in

  manifestLoadingTimeOut: number,
  manifestLoadingMaxRetry: number,
  manifestLoadingRetryDelay: number,
  manifestLoadingMaxRetryTimeout: number,

  levelLoadingTimeOut: number,
  levelLoadingMaxRetry: number,
  levelLoadingRetryDelay: number,
  levelLoadingMaxRetryTimeout: number
};

type StreamControllerConfig = {
  autoStartLoad: boolean,
  startPosition: number,
  defaultAudioCodec?: string,
  initialLiveManifestSize: number,
  maxBufferLength: number,
  maxBufferSize: number,
  maxBufferHole: number,

  lowBufferWatchdogPeriod: number,
  highBufferWatchdogPeriod: number,
  nudgeOffset: number,
  nudgeMaxRetry: number,
  maxFragLookUpTolerance: number,
  liveSyncDurationCount: number,
  liveMaxLatencyDurationCount: number,
  liveSyncDuration?: number,
  liveMaxLatencyDuration?: number,
  maxMaxBufferLength: number,

  startFragPrefetch: boolean,
};

type TimelineControllerConfig = {
  cueHandler: any, // TODO(typescript-cues): Type once file is done
  enableCEA708Captions: boolean,
  enableWebVTT: boolean,
  captionsTextTrack1Label: string,
  captionsTextTrack1LanguageCode: string,
  captionsTextTrack2Label: string,
  captionsTextTrack2LanguageCode: string,
};

type TSDemuxerConfig = {
  forceKeyFrameOnDiscontinuity: boolean,
};

export type HlsConfig =
  {
    debug: boolean,
    enableWorker: boolean,
    enableSoftwareAES: boolean,
    minAutoBitrate: number,
    loader: any, // TODO(typescript-xhrloader): Type once XHR is done
    xhrSetup?: (xhr: XMLHttpRequest, url: string) => void,

    // Alt Audio
    audioStreamController?: any, // TODO(typescript-audiostreamcontroller): Type once file is done
    audioTrackController?: any, // TODO(typescript-audiotrackcontroller): Type once file is done
    // Subtitle
    subtitleStreamController?: any, // TODO(typescript-subtitlestreamcontroller): Type once file is done
    subtitleTrackController?: any, // TODO(typescript-subtitletrackcontroller): Type once file is done
    timelineController?: any, // TODO(typescript-timelinecontroller): Type once file is done
    // EME
    emeController?: typeof EMEController,

    abrController: any, // TODO(typescript-abrcontroller): Type once file is done
    bufferController: typeof BufferController,
    capLevelController: any, // TODO(typescript-caplevelcontroller): Type once file is done
    fpsController: any, // TODO(typescript-fpscontroller): Type once file is done
  } &
  ABRControllerConfig &
  BufferControllerConfig &
  CapLevelControllerConfig &
  EMEControllerConfig &
  FPSControllerConfig &
  FragmentLoaderConfig &
  LevelControllerConfig &
  MP4RemuxerConfig &
  PlaylistLoaderConfig &
  StreamControllerConfig &
  Partial<TimelineControllerConfig> &
  TSDemuxerConfig;

// If possible, keep hlsDefaultConfig shallow
// It is cloned whenever a new Hls instance is created, by keeping the config
// shallow the properties are cloned, and we don't end up manipulating the default
export const hlsDefaultConfig: HlsConfig = {
  autoStartLoad: true, // used by stream-controller
  startPosition: -1, // used by stream-controller
  defaultAudioCodec: void 0, // used by stream-controller
  debug: false, // used by logger
  capLevelOnFPSDrop: false, // used by fps-controller
  capLevelToPlayerSize: false, // used by cap-level-controller
  initialLiveManifestSize: 1, // used by stream-controller
  maxBufferLength: 30, // used by stream-controller
  maxBufferSize: 60 * 1000 * 1000, // used by stream-controller
  maxBufferHole: 0.5, // used by stream-controller

  lowBufferWatchdogPeriod: 0.5, // used by stream-controller
  highBufferWatchdogPeriod: 3, // used by stream-controller
  nudgeOffset: 0.1, // used by stream-controller
  nudgeMaxRetry: 3, // used by stream-controller
  maxFragLookUpTolerance: 0.25, // used by stream-controller
  liveSyncDurationCount: 3, // used by stream-controller
  liveMaxLatencyDurationCount: Infinity, // used by stream-controller
  liveSyncDuration: void 0, // used by stream-controller
  liveMaxLatencyDuration: void 0, // used by stream-controller
  liveDurationInfinity: false, // used by buffer-controller
  liveBackBufferLength: Infinity, // used by buffer-controller
  maxMaxBufferLength: 600, // used by stream-controller
  enableWorker: true, // used by demuxer
  enableSoftwareAES: true, // used by decrypter
  manifestLoadingTimeOut: 10000, // used by playlist-loader
  manifestLoadingMaxRetry: 1, // used by playlist-loader
  manifestLoadingRetryDelay: 1000, // used by playlist-loader
  manifestLoadingMaxRetryTimeout: 64000, // used by playlist-loader
  startLevel: void 0, // used by level-controller
  levelLoadingTimeOut: 10000, // used by playlist-loader
  levelLoadingMaxRetry: 4, // used by playlist-loader
  levelLoadingRetryDelay: 1000, // used by playlist-loader
  levelLoadingMaxRetryTimeout: 64000, // used by playlist-loader
  fragLoadingTimeOut: 20000, // used by fragment-loader
  fragLoadingMaxRetry: 6, // used by fragment-loader
  fragLoadingRetryDelay: 1000, // used by fragment-loader
  fragLoadingMaxRetryTimeout: 64000, // used by fragment-loader
  startFragPrefetch: false, // used by stream-controller
  fpsDroppedMonitoringPeriod: 5000, // used by fps-controller
  fpsDroppedMonitoringThreshold: 0.2, // used by fps-controller
  appendErrorMaxRetry: 3, // used by buffer-controller
  loader: XhrLoader,
  // loader: FetchLoader,
  fLoader: void 0, // used by fragment-loader
  pLoader: void 0, // used by playlist-loader
  xhrSetup: void 0, // used by xhr-loader
  // fetchSetup: void 0,
  abrController: AbrController,
  bufferController: BufferController,
  capLevelController: CapLevelController,
  fpsController: FPSController,
  stretchShortVideoTrack: false, // used by mp4-remuxer
  maxAudioFramesDrift: 1, // used by mp4-remuxer
  forceKeyFrameOnDiscontinuity: true, // used by ts-demuxer
  abrEwmaFastLive: 3, // used by abr-controller
  abrEwmaSlowLive: 9, // used by abr-controller
  abrEwmaFastVoD: 3, // used by abr-controller
  abrEwmaSlowVoD: 9, // used by abr-controller
  abrEwmaDefaultEstimate: 5e5, // 500 kbps  // used by abr-controller
  abrBandWidthFactor: 0.95, // used by abr-controller
  abrBandWidthUpFactor: 0.7, // used by abr-controller
  abrMaxWithRealBitrate: false, // used by abr-controller
  maxStarvationDelay: 4, // used by abr-controller
  maxLoadingDelay: 4, // used by abr-controller
  minAutoBitrate: 0, // used by hls
  emeEnabled: false, // used by eme-controller
  emeInitDataInFrag: true, // used by eme-controller
  requestMediaKeySystemAccessFunc: undefined, // used by eme-controller
  getEMEInitializationDataFunc: undefined, // used by eme-controller
  getEMELicenseFunc: undefined, // used by eme-controllers

  // Dynamic Modules
  ...timelineConfig(),
  subtitleStreamController: (__USE_SUBTITLES__) ? SubtitleStreamController : void 0,
  subtitleTrackController: (__USE_SUBTITLES__) ? SubtitleTrackController : void 0,
  timelineController: (__USE_SUBTITLES__) ? TimelineController : void 0,
  audioStreamController: (__USE_ALT_AUDIO__) ? AudioStreamController : void 0,
  audioTrackController: (__USE_ALT_AUDIO__) ? AudioTrackController : void 0,
  emeController: (__USE_EME_DRM__) ? EMEController : void 0
};

function timelineConfig (): TimelineControllerConfig {
  if (!__USE_SUBTITLES__) {
    // intentionally doing this over returning Partial<TimelineControllerConfig> above
    // this has the added nice property of still requiring the object below to completely define all props.
    return {} as any;
  }
  return {
    cueHandler: Cues, // used by timeline-controller
    enableCEA708Captions: true, // used by timeline-controller
    enableWebVTT: true, // used by timeline-controller
    captionsTextTrack1Label: 'English', // used by timeline-controller
    captionsTextTrack1LanguageCode: 'en', // used by timeline-controller
    captionsTextTrack2Label: 'Spanish', // used by timeline-controller
    captionsTextTrack2LanguageCode: 'es' // used by timeline-controller
  };
}<|MERGE_RESOLUTION|>--- conflicted
+++ resolved
@@ -17,10 +17,6 @@
 import SubtitleTrackController from './controller/subtitle-track-controller';
 import { SubtitleStreamController } from './controller/subtitle-stream-controller';
 import EMEController from './controller/eme-controller';
-<<<<<<< HEAD
-=======
-import { requestMediaKeySystemAccess, MediaKeyFunc } from './utils/mediakeys-helper';
->>>>>>> 1434574d
 
 type ABRControllerConfig = {
   abrEwmaFastLive: number,
@@ -45,20 +41,12 @@
   capLevelToPlayerSize: boolean
 };
 
-<<<<<<< HEAD
 type EMEControllerConfig = {
   emeEnabled: boolean,
   emeInitDataInFrag: boolean,
   requestMediaKeySystemAccessFunc: ((supportedConfigurations: MediaKeySystemConfiguration[]) => Promise<MediaKeySystemAccess>) | undefined,
   getEMEInitializationDataFunc: ((levelOrAudioTrack, initDataType: string | null, initData: ArrayBuffer | null) => Promise<EMEInitDataInfo>) | undefined,
   getEMELicenseFunc: ((levelOrAudioTrack, event: MediaKeyMessageEvent) => Promise<ArrayBuffer>) | undefined,
-=======
-export type EMEControllerConfig = {
-  licenseXhrSetup?: (xhr: XMLHttpRequest, url: string) => void,
-  emeEnabled: boolean,
-  widevineLicenseUrl?: string,
-  requestMediaKeySystemAccessFunc: MediaKeyFunc | null,
->>>>>>> 1434574d
 };
 
 export interface EMEInitDataInfo {
