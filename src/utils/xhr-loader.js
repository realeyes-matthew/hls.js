/**
 * XHR based logger
 */

import { logger } from '../utils/logger';

class XhrLoader {
    constructor(config) {
        if (config && config.xhrSetup) {
            this.xhrSetup = config.xhrSetup;
        }
    }

    destroy() {
        this.abort();
        this.loader = null;
    }

    abort() {
        var loader = this.loader,
            timeoutHandle = this.timeoutHandle;
        if (loader && loader.readyState !== 4) {
            this.stats.aborted = true;
            loader.abort();
        }
        if (timeoutHandle) {
            window.clearTimeout(timeoutHandle);
        }
    }

    load(
        url,
        context,
        responseType,
        onSuccess,
        onError,
        onTimeout,
        timeout,
        maxRetry,
        retryDelay,
        onProgress = null,
        frag = null
    ) {
        this.url = url;
        this.context = context;
        if (context) {
            context.url = url;
        }
        if (
            frag &&
            !isNaN(frag.byteRangeStartOffset) &&
            !isNaN(frag.byteRangeEndOffset)
        ) {
            this.byteRange =
                frag.byteRangeStartOffset + '-' + (frag.byteRangeEndOffset - 1);
        }
        this.responseType = responseType;
        this.onSuccess = onSuccess;
        this.onProgress = onProgress;
        this.onTimeout = onTimeout;
        this.onError = onError;
        this.stats = { trequest: performance.now(), retry: 0 };
        this.timeout = timeout;
        this.maxRetry = maxRetry;
        this.retryDelay = retryDelay;
        this.loadInternal();
    }

    loadInternal() {
        var xhr;

        if (typeof XDomainRequest !== 'undefined') {
            xhr = this.loader = new XDomainRequest();
        } else {
            xhr = this.loader = new XMLHttpRequest();
        }

        xhr.onloadend = this.loadend.bind(this);
        xhr.onprogress = this.loadprogress.bind(this);

        xhr.open('GET', this.url, true);
        if (this.byteRange) {
            xhr.setRequestHeader('Range', 'bytes=' + this.byteRange);
        }
        xhr.responseType = this.responseType;
        let stats = this.stats;
        stats.tfirst = 0;
        stats.loaded = 0;
        if (this.xhrSetup) {
            this.xhrSetup(xhr, this.url);
        }
        this.timeoutHandle = window.setTimeout(
            this.loadtimeout.bind(this),
            this.timeout
        );
        xhr.send();
    }

    loadend(event) {
        var xhr = event.currentTarget,
            status = xhr.status,
            stats = this.stats,
            context = this.context;
        // don't proceed if xhr has been aborted
        if (!stats.aborted) {
            // http status between 200 to 299 are all successful
            if (status >= 200 && status < 300) {
                window.clearTimeout(this.timeoutHandle);
<<<<<<< HEAD
                stats.tload = performance.now();
                this.onSuccess(event, stats, context);
=======
                stats.tload = Math.max(stats.tfirst, performance.now());
                this.onSuccess(event, stats);
>>>>>>> 5054c67b
            } else {
                // error ...
                if (stats.retry < this.maxRetry) {
                    logger.warn(
                        `${status} while loading ${this.url}, retrying in ${
                            this.retryDelay
                        }...`
                    );
                    this.destroy();
                    window.setTimeout(
                        this.loadInternal.bind(this),
                        this.retryDelay
                    );
                    // exponential backoff
                    this.retryDelay = Math.min(2 * this.retryDelay, 64000);
                    stats.retry++;
                } else {
                    window.clearTimeout(this.timeoutHandle);
                    logger.error(`${status} while loading ${this.url}`);
                    this.onError(event, context);
                }
            }
        }
    }

    loadtimeout(event) {
        logger.warn(`timeout while loading ${this.url}`);
        this.onTimeout(event, this.stats, this.context);
    }

    loadprogress(event) {
        var stats = this.stats;
        if (stats.tfirst === 0) {
            stats.tfirst = Math.max(performance.now(), stats.trequest);
        }
        stats.loaded = event.loaded;
        if (event.lengthComputable) {
            stats.total = event.total;
        }
        if (this.onProgress) {
            this.onProgress(event, stats, this.context);
        }
    }
}

export default XhrLoader;<|MERGE_RESOLUTION|>--- conflicted
+++ resolved
@@ -106,13 +106,8 @@
             // http status between 200 to 299 are all successful
             if (status >= 200 && status < 300) {
                 window.clearTimeout(this.timeoutHandle);
-<<<<<<< HEAD
-                stats.tload = performance.now();
-                this.onSuccess(event, stats, context);
-=======
                 stats.tload = Math.max(stats.tfirst, performance.now());
                 this.onSuccess(event, stats);
->>>>>>> 5054c67b
             } else {
                 // error ...
                 if (stats.retry < this.maxRetry) {
