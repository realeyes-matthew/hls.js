import { fixLineBreaks } from './vttparser';

const Cues = {
    newCue: function(track, startTime, endTime, captionScreen) {
        var row;
        var cue;
        var indenting;
        var indent;
        var text;
        var VTTCue = window.VTTCue || window.TextTrackCue;

        for (var r = 0; r < captionScreen.rows.length; r++) {
            row = captionScreen.rows[r];
            indenting = true;
            indent = 0;
            text = '';

            if (!row.isEmpty()) {
                for (var c = 0; c < row.chars.length; c++) {
                    if (row.chars[c].uchar.match(/\s/) && indenting) {
                        indent++;
                    } else {
                        text += row.chars[c].uchar;
                        indenting = false;
                    }
                }
                //To be used for cleaning-up orphaned roll-up captions
                row.cueStartTime = startTime;
<<<<<<< HEAD
=======

                // Give a slight bump to the endTime if it's equal to startTime to avoid a SyntaxError in IE
                if (startTime === endTime) {
                    endTime += 0.0001;
                }

>>>>>>> 1d70a2f2
                cue = new VTTCue(
                    startTime,
                    endTime,
                    fixLineBreaks(text.trim())
                );

                if (indent >= 16) {
                    indent--;
                } else {
                    indent++;
                }

                // VTTCue.line get's flakey when using controls, so let's now include line 13&14
                // also, drop line 1 since it's to close to the top
                if (navigator.userAgent.match(/Firefox\//)) {
                    cue.line = r + 1;
                } else {
                    cue.line = r > 7 ? r - 2 : r + 1;
                }
                cue.align = 'left';
                // Clamp the position between 0 and 100 - if out of these bounds, Firefox throws an exception and captions break
                cue.position = Math.max(
                    0,
                    Math.min(
                        100,
                        100 * (indent / 32) +
                            (navigator.userAgent.match(/Firefox\//) ? 50 : 0)
                    )
                );
                track.addCue(cue);
            }
        }
    }
};

module.exports = Cues;<|MERGE_RESOLUTION|>--- conflicted
+++ resolved
@@ -26,15 +26,12 @@
                 }
                 //To be used for cleaning-up orphaned roll-up captions
                 row.cueStartTime = startTime;
-<<<<<<< HEAD
-=======
 
                 // Give a slight bump to the endTime if it's equal to startTime to avoid a SyntaxError in IE
                 if (startTime === endTime) {
                     endTime += 0.0001;
                 }
 
->>>>>>> 1d70a2f2
                 cue = new VTTCue(
                     startTime,
                     endTime,
