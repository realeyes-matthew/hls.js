--- conflicted
+++ resolved
@@ -515,18 +515,11 @@
         if (string.indexOf('#EXTM3U') === 0) {
             if (string.indexOf('#EXTINF:') > 0) {
                 let isLevel = type !== 'audioTrack' && type !== 'subtitleTrack',
-<<<<<<< HEAD
-                    levelDetails = this.parseLevelPlaylist(
-                        string,
-                        url,
-                        level || id || 0,
-=======
                     levelId = !isNaN(level) ? level : !isNaN(id) ? id : 0,
                     levelDetails = this.parseLevelPlaylist(
                         string,
                         url,
                         levelId,
->>>>>>> 1d70a2f2
                         type === 'audioTrack'
                             ? 'audio'
                             : type === 'subtitleTrack' ? 'subtitle' : 'main'
