const assert = require('assert');
const webdriver = require('selenium-webdriver');
// requiring this automatically adds the chromedriver binary to the PATH
const chromedriver = require('chromedriver');
const HttpServer = require('http-server');
const streams = require('../../test-streams');

const browserConfig = { version: 'latest' };
const onTravis = !!process.env.TRAVIS;

let browserDescription;
let stream;

let stream;

// Setup browser config data from env vars
(function () {
  if (onTravis) {
    let UA_VERSION = process.env.UA_VERSION;
    if (UA_VERSION) {
      browserConfig.version = UA_VERSION;
    }

    let UA = process.env.UA;
    if (!UA) {
      throw new Error('No test browser name.');
    }

    let OS = process.env.OS;
    if (!OS) {
      throw new Error('No test browser platform.');
    }

    browserConfig.name = UA;
    browserConfig.platform = OS;
  } else {
    browserConfig.name = 'chrome';
  }

  browserDescription = browserConfig.name;

  if (browserConfig.version) {
    browserDescription += ' (' + browserConfig.version + ')';
  }

  if (browserConfig.platform) {
    browserDescription += ', ' + browserConfig.platform;
  }
})();

// Launch static server
(function () {
  HttpServer.createServer({
    showDir: false,
    autoIndex: false,
    root: './'
  }).listen(8000, '127.0.0.1');
}());

function retry (cb, numAttempts, interval) {
  const DEFAULT_NUM_ATTEMPTS = 20;
  const DEFAULT_INTERVAL_MS = 3000;

  numAttempts = numAttempts || DEFAULT_NUM_ATTEMPTS;
  interval = interval || DEFAULT_INTERVAL_MS;
  return new Promise(function (resolve, reject) {
    let attempts = 0;
    attempt();

    function attempt () {
      cb().then(function (res) {
        resolve(res);
      }).catch(function (e) {
        if (++attempts >= numAttempts) {
          // reject with the last error
          reject(e);
        } else {
          setTimeout(attempt, interval);
        }
      });
    }
  });
}

describe('testing hls.js playback in the browser on "' + browserDescription + '"', function () {
  beforeEach(function () {
    if (!stream) {
      throw new Error('Stream not defined');
    }
<<<<<<< HEAD
=======

>>>>>>> 247b5db5
    let capabilities = {
      name: '"' + stream.description + '" on "' + browserDescription + '"',
      browserName: browserConfig.name,
      platform: browserConfig.platform,
      version: browserConfig.version,
      commandTimeout: 90
    };
    if (browserConfig.name === 'chrome') {
      capabilities.chromeOptions = {
        args: ['--autoplay-policy=no-user-gesture-required', '--disable-web-security']
      };
    }
    if (onTravis) {
      capabilities['tunnel-identifier'] = process.env.TRAVIS_JOB_NUMBER;
      capabilities.build = 'HLSJS-' + process.env.TRAVIS_BUILD_NUMBER;
      capabilities.username = process.env.SAUCE_USERNAME;
      capabilities.accessKey = process.env.SAUCE_ACCESS_KEY;
      capabilities.avoidProxy = true;
      this.browser = new webdriver.Builder().usingServer('http://' + process.env.SAUCE_USERNAME + ':' + process.env.SAUCE_ACCESS_KEY + '@ondemand.saucelabs.com:80/wd/hub');
    } else {
      this.browser = new webdriver.Builder();
    }
    this.browser = this.browser.withCapabilities(capabilities).build();
    this.browser.manage().setTimeouts({ script: 75000 }).catch(function (err) {
      console.log('setTimeouts: ' + err);
    });
    console.log('Retrieving web driver session...');
    return this.browser.getSession().then(function (session) {
      console.log('Web driver session id: ' + session.getId());
      if (onTravis) {
        console.log('Job URL: https://saucelabs.com/jobs/' + session.getId());
      }

      return retry(function () {
        console.log('Loading test page...');
        return this.browser.get('http://127.0.0.1:8000/tests/functional/auto/index.html').then(function () {
          // ensure that the page has loaded and we haven't got an error page
          return this.browser.findElement(webdriver.By.css('body#hlsjs-functional-tests')).catch(function (e) {
            console.log('DOM not found');
            this.browser.getPageSource().then(function (source) {
              console.log(source);
              return Promise.reject(e);
            });
          }.bind(this));
        }.bind(this));
      }.bind(this)).then(function () {
        console.log('Test page loaded.');
      });
    }.bind(this), function (err) {
      console.log('error while Retrieving browser session:' + err);
    });
  });

  afterEach(function () {
    let browser = this.browser;
    return browser.executeScript('return logString').then(function (returnValue) {
      console.log('travis_fold:start:debug_logs');
      console.log('logs');
      console.log(returnValue);
      console.log('travis_fold:end:debug_logs');
      console.log('Quitting browser...');
      return browser.quit().then(function () {
        console.log('Browser quit.');
      });
    });
  });

  const testLoadedData = function (url, config) {
    return function () {
      return this.browser.executeAsyncScript(function (url, config) {
        let callback = arguments[arguments.length - 1];
        window.startStream(url, config, callback);
        const video = window.video;
        video.onloadeddata = function () {
          callback({ code: 'loadeddata', logs: window.logString });
        };
      }, url, config).then(function (result) {
        assert.strictEqual(result.code, 'loadeddata');
      });
    };
  };

  const testSmoothSwitch = function (url, config) {
    return function () {
      return this.browser.executeAsyncScript(function (url, config) {
        let callback = arguments[arguments.length - 1];
        window.startStream(url, config, callback);
        const video = window.video;
        video.onloadeddata = function () {
          window.switchToHighestLevel('next');
        };
        window.hls.on(window.Hls.Events.LEVEL_SWITCHED, function (event, data) {
          let currentTime = video.currentTime;
          if (data.level === window.hls.levels.length - 1) {
            console.log('[log] > switched on level:' + data.level);
            window.setTimeout(function () {
              let newCurrentTime = video.currentTime;
              console.log('[log] > currentTime delta :' + (newCurrentTime - currentTime));
              callback({ code: newCurrentTime > currentTime, logs: window.logString });
            }, 2000);
          }
        });
      }, url, config).then(function (result) {
        assert.strictEqual(result.code, true);
      });
    };
  };

  const testSeekOnLive = function (url, config) {
    return function () {
      return this.browser.executeAsyncScript(function (url, config) {
        let callback = arguments[arguments.length - 1];
        window.startStream(url, config, callback);
        const video = window.video;
        video.onloadeddata = function () {
          window.setTimeout(function () {
            video.currentTime = video.duration - 5;
          }, 5000);
        };
        video.onseeked = function () {
          callback({ code: 'seeked', logs: window.logString });
        };
      }, url, config).then(function (result) {
        assert.strictEqual(result.code, 'seeked');
      });
    };
  };

  // const testSeekOnVOD = function (url, config) {
  //   return function () {
  //     return this.browser.executeAsyncScript(function (url, config) {
  //       let callback = arguments[arguments.length - 1];
  //       window.startStream(url, config, callback);
  //       const video = window.video;
  //       video.onloadeddata = function () {
  //         window.setTimeout(function () {
  //           video.currentTime = video.duration - 5;
  //         }, 5000);
  //       };
  //       video.onended = function () {
  //         callback({ code: 'ended', logs: window.logString });
  //       };
  //     }, url, config).then(function (result) {
  //       assert.strictEqual(result.code, 'ended');
  //     });
  //   };
  // };

  // const testSeekEndVOD = function (url, config) {
  //   return function () {
  //     return this.browser.executeAsyncScript(function (url, config) {
  //       let callback = arguments[arguments.length - 1];
  //       window.startStream(url, config, callback);
  //       const video = window.video;
  //       video.onloadeddata = function () {
  //         window.setTimeout(function () {
  //           video.currentTime = video.duration;
  //         }, 5000);
  //       };
  //       video.onended = function () {
  //         callback({ code: 'ended', logs: window.logString });
  //       };
  //     }, url, config).then(function (result) {
  //       assert.strictEqual(result.code, 'ended');
  //     });
  //   };
  // };

  // const testIsPlayingVOD = function (url, config) {
  //   return function () {
  //     return this.browser.executeAsyncScript(function (url, config) {
  //       let callback = arguments[arguments.length - 1];
  //       window.startStream(url, config, callback);
  //       const video = window.video;
  //       video.onloadeddata = function () {
  //         let expectedPlaying = !(video.paused || // not playing when video is paused
  //           video.ended || // not playing when video is ended
  //           video.buffered.length === 0); // not playing if nothing buffered
  //         let currentTime = video.currentTime;
  //         if (expectedPlaying) {
  //           window.setTimeout(function () {
  //             console.log('video expected playing. [last currentTime/new currentTime]=[' + currentTime + '/' + video.currentTime + ']');
  //             callback({ playing: currentTime !== video.currentTime });
  //           }, 5000);
  //         } else {
  //           console.log('video not playing. [paused/ended/buffered.length]=[' + video.paused + '/' + video.ended + '/' + video.buffered.length + ']');
  //           callback({ playing: false });
  //         }
  //       };
  //     }, url, config).then(function (result) {
  //       assert.strictEqual(result.playing, true);
  //     });
  //   };
  // };

  for (let name in streams) {
    stream = streams[name];
    let url = stream.url;
    let config = stream.config || {};
    if (!stream.blacklist_ua || stream.blacklist_ua.indexOf(browserConfig.name) === -1) {
      it('should receive video loadeddata event for ' + stream.description, testLoadedData(url, config));
      if (stream.abr) {
        it('should "smooth switch" to highest level and still play(readyState === 4) after 12s for ' + stream.description, testSmoothSwitch(url, config));
      }

      if (stream.live) {
        it('should seek near the end and receive video seeked event for ' + stream.description, testSeekOnLive(url, config));
      } else {
        // it('should play ' + stream.description, testIsPlayingVOD(url, config));
        // it('should seek 5s from end and receive video ended event for ' + stream.description, testSeekOnVOD(url, config));
        // it('should seek on end and receive video ended event for ' + stream.description, testSeekEndVOD(url));
      }
    }
  }
});<|MERGE_RESOLUTION|>--- conflicted
+++ resolved
@@ -9,8 +9,6 @@
 const onTravis = !!process.env.TRAVIS;
 
 let browserDescription;
-let stream;
-
 let stream;
 
 // Setup browser config data from env vars
@@ -87,10 +85,7 @@
     if (!stream) {
       throw new Error('Stream not defined');
     }
-<<<<<<< HEAD
-=======
-
->>>>>>> 247b5db5
+
     let capabilities = {
       name: '"' + stream.description + '" on "' + browserDescription + '"',
       browserName: browserConfig.name,
